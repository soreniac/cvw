//////////////////////////////////////////
// wally-config.vh
//
// Written: David_Harris@hmc.edu 4 January 2021
// Modified: 
//
// Purpose: Specify which features are configured
//          Macros to determine which modes are supported based on MISA
// 
// A component of the Wally configurable RISC-V project.
// 
// Copyright (C) 2021 Harvey Mudd College & Oklahoma State University
//
// SPDX-License-Identifier: Apache-2.0 WITH SHL-2.1
//
// Licensed under the Solderpad Hardware License v 2.1 (the “License”); you may not use this file 
// except in compliance with the License, or, at your option, the Apache License version 2.0. You 
// may obtain a copy of the License at
//
// https://solderpad.org/licenses/SHL-2.1/
//
// Unless required by applicable law or agreed to in writing, any work distributed under the 
// License is distributed on an “AS IS” BASIS, WITHOUT WARRANTIES OR CONDITIONS OF ANY KIND, 
// either express or implied. See the License for the specific language governing permissions 
// and limitations under the License.
////////////////////////////////////////////////////////////////////////////////////////////////

// include shared configuration
`include "wally-shared.vh"

`define FPGA 0
`define QEMU 0

// RV32 or RV64: XLEN = 32 or 64
`define XLEN 32

// IEEE 754 compliance
`define IEEE754 0

`define MISA (32'h00000104 | 1 << 20 | 1 << 18 | 1 << 12 | 1 << 0 | 1 <<3 | 1 << 5)
`define ZICSR_SUPPORTED 1
`define ZIFENCEI_SUPPORTED 1
`define COUNTERS 32
`define ZICOUNTERS_SUPPORTED 1
`define ZFH_SUPPORTED 0

// LSU microarchitectural Features
`define BUS_SUPPORTED 1
`define DCACHE_SUPPORTED 1
`define ICACHE_SUPPORTED 1
`define VIRTMEM_SUPPORTED 1
`define VECTORED_INTERRUPTS_SUPPORTED 1 
`define BIGENDIAN_SUPPORTED 1

// TLB configuration.  Entries should be a power of 2
`define ITLB_ENTRIES 32
`define DTLB_ENTRIES 32

// Cache configuration.  Sizes should be a power of two
// typical configuration 4 ways, 4096 bytes per way, 256 bit or more lines
`define DCACHE_NUMWAYS 4
`define DCACHE_WAYSIZEINBYTES 4096
`define DCACHE_LINELENINBITS 512
`define ICACHE_NUMWAYS 4
`define ICACHE_WAYSIZEINBYTES 4096
`define ICACHE_LINELENINBITS 512

// Integer Divider Configuration
// IDIV_BITSPERCYCLE must be 1, 2, or 4
`define IDIV_BITSPERCYCLE 4
`define IDIV_ON_FPU 0

// Legal number of PMP entries are 0, 16, or 64
`define PMP_ENTRIES 16

// Address space
`define RESET_VECTOR 32'h80000000

// WFI Timeout Wait
`define WFI_TIMEOUT_BIT 16

// Peripheral Addresses
// Peripheral memory space extends from BASE to BASE+RANGE
// Range should be a thermometer code with 0's in the upper bits and 1s in the lower bits
`define DTIM_SUPPORTED 1'b0
`define DTIM_BASE       34'h80000000
`define DTIM_RANGE      34'h007FFFFF
`define IROM_SUPPORTED 1'b0
`define IROM_BASE       34'h80000000
`define IROM_RANGE      34'h007FFFFF
`define BOOTROM_SUPPORTED 1'b1
`define BOOTROM_BASE   34'h00001000 
`define BOOTROM_RANGE  34'h00000FFF
`define UNCORE_RAM_SUPPORTED 1'b1
`define UNCORE_RAM_BASE       34'h80000000
`define UNCORE_RAM_RANGE      34'h07FFFFFF
`define EXT_MEM_SUPPORTED 1'b0
`define EXT_MEM_BASE       34'h80000000
`define EXT_MEM_RANGE      34'h07FFFFFF
`define CLINT_SUPPORTED 1'b1
`define CLINT_BASE  34'h02000000
`define CLINT_RANGE 34'h0000FFFF
`define GPIO_SUPPORTED 1'b1
`define GPIO_BASE   34'h10060000
`define GPIO_RANGE  34'h000000FF
`define UART_SUPPORTED 1'b1
`define UART_BASE   34'h10000000
`define UART_RANGE  34'h00000007
`define PLIC_SUPPORTED 1'b1
`define PLIC_BASE   34'h0C000000
`define PLIC_RANGE  34'h03FFFFFF
`define SDC_SUPPORTED 1'b0
`define SDC_BASE   34'h00012100
`define SDC_RANGE  34'h0000001F

// Bus Interface width
`define AHBW 32

// Test modes

// Tie GPIO outputs back to inputs
`define GPIO_LOOPBACK_TEST 1

// Hardware configuration
`define UART_PRESCALE 1

// Interrupt configuration
`define PLIC_NUM_SRC 10
// comment out the following if >=32 sources
`define PLIC_NUM_SRC_LT_32
`define PLIC_GPIO_ID 3
`define PLIC_UART_ID 10

<<<<<<< HEAD
`define BPRED_ENABLED 1
//`define BPTYPE "BPGSHARE" // BPLOCALPAg or BPGLOBAL or BPTWOBIT or BPGSHARE
`define BPTYPE "BPSPECULATIVEGSHARE" // BPLOCALPAg or BPGLOBAL or BPTWOBIT or BPGSHARE
=======
`define BPRED_SUPPORTED 1
`define BPRED_TYPE "BPGSHARE" // BPLOCALPAg or BPGLOBAL or BPTWOBIT or BPGSHARE
>>>>>>> 47874f1f
`define TESTSBP 0
`define BPRED_SIZE 10

`define HPTW_WRITES_SUPPORTED 0<|MERGE_RESOLUTION|>--- conflicted
+++ resolved
@@ -131,14 +131,8 @@
 `define PLIC_GPIO_ID 3
 `define PLIC_UART_ID 10
 
-<<<<<<< HEAD
-`define BPRED_ENABLED 1
-//`define BPTYPE "BPGSHARE" // BPLOCALPAg or BPGLOBAL or BPTWOBIT or BPGSHARE
-`define BPTYPE "BPSPECULATIVEGSHARE" // BPLOCALPAg or BPGLOBAL or BPTWOBIT or BPGSHARE
-=======
 `define BPRED_SUPPORTED 1
-`define BPRED_TYPE "BPGSHARE" // BPLOCALPAg or BPGLOBAL or BPTWOBIT or BPGSHARE
->>>>>>> 47874f1f
+`define BPRED_TYPE "BPSPECULATIVEGSHARE" // BPLOCALPAg or BPGLOBAL or BPTWOBIT or BPGSHARE
 `define TESTSBP 0
 `define BPRED_SIZE 10
 
