--- conflicted
+++ resolved
@@ -39,7 +39,6 @@
   TIME  = 12'hC01,
   TIMEH = 12'hC81
 ) (
-<<<<<<< HEAD
   input logic 	     clk, reset,
   input logic 	     StallE, StallM, 
   input logic        FlushM, 
@@ -48,7 +47,7 @@
   input logic 	     BTBPredPCWrongM,
   input logic 	     RASPredPCWrongM,
   input logic 	     PredictionInstrClassWrongM,
-  input logic [4:0] 	     InstrClassM,
+  input logic [3:0] 	     InstrClassM,
   input logic 	     DCacheMiss,
   input logic 	     DCacheAccess,
   input logic 	     ICacheMiss,
@@ -61,29 +60,6 @@
   output logic [`XLEN-1:0] CSRCReadValM,
   output logic 	     IllegalCSRCAccessM
 );
-=======
-    input logic 	     clk, reset,
-    input logic 	     StallE, StallM, 
-    input logic        FlushM, 
-    input logic 	     InstrValidNotFlushedM, LoadStallD, CSRMWriteM,
-    input logic 	     DirPredictionWrongM,
-    input logic 	     BTBPredPCWrongM,
-    input logic 	     RASPredPCWrongM,
-    input logic 	     PredictionInstrClassWrongM,
-    input logic [3:0] 	     InstrClassM,
-    input logic 	     DCacheMiss,
-    input logic 	     DCacheAccess,
-    input logic 	     ICacheMiss,
-    input logic 	     ICacheAccess,
-    input logic [11:0] 	     CSRAdrM,
-    input logic [1:0] 	     PrivilegeModeW,
-    input logic [`XLEN-1:0]  CSRWriteValM,
-    input logic [31:0] 	     MCOUNTINHIBIT_REGW, MCOUNTEREN_REGW, SCOUNTEREN_REGW,
-    input logic [63:0] 	     MTIME_CLINT, 
-    output logic [`XLEN-1:0] CSRCReadValM,
-    output logic 	     IllegalCSRCAccessM
-  );
->>>>>>> 77756e12
 
   if (`ZICOUNTERS_SUPPORTED) begin:counters
     logic [4:0]  CounterNumM;
