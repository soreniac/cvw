///////////////////////////////////////////
// testbench.sv
//
// Written: David_Harris@hmc.edu 9 January 2021
// Modified: 
//
// Purpose: Wally Testbench and helper modules
//          Applies test programs from the riscv-arch-test and Imperas suites
// 
// A component of the Wally configurable RISC-V project.
// 
// Copyright (C) 2021 Harvey Mudd College & Oklahoma State University
//
// SPDX-License-Identifier: Apache-2.0 WITH SHL-2.1
//
// Licensed under the Solderpad Hardware License v 2.1 (the “License”); you may not use this file 
// except in compliance with the License, or, at your option, the Apache License version 2.0. You 
// may obtain a copy of the License at
//
// https://solderpad.org/licenses/SHL-2.1/
//
// Unless required by applicable law or agreed to in writing, any work distributed under the 
// License is distributed on an “AS IS” BASIS, WITHOUT WARRANTIES OR CONDITIONS OF ANY KIND, 
// either express or implied. See the License for the specific language governing permissions 
// and limitations under the License.
////////////////////////////////////////////////////////////////////////////////////////////////

`include "config.vh"
`include "tests.vh"
`include "BranchPredictorType.vh"

import cvw::*;

module testbench;
  /* verilator lint_off WIDTHTRUNC */
  /* verilator lint_off WIDTHEXPAND */
  parameter DEBUG=0;
  parameter TEST="none";
  parameter PrintHPMCounters=1;
<<<<<<< HEAD
  parameter BPRED_LOGGER=0;
=======
  parameter BPRED_LOGGER=1;
>>>>>>> 4cab2039
  parameter I_CACHE_ADDR_LOGGER=1;
  parameter D_CACHE_ADDR_LOGGER=1;
 
`include "parameter-defs.vh"

  logic        clk;
  logic        reset_ext, reset;
  logic        ResetMem;

  // DUT signals
  logic [P.AHBW-1:0]    HRDATAEXT;
  logic                 HREADYEXT, HRESPEXT;
  logic                 HSELEXTSDC;
  logic [P.PA_BITS-1:0] HADDR;
  logic [P.AHBW-1:0]    HWDATA;
  logic [P.XLEN/8-1:0]  HWSTRB;
  logic                 HWRITE;
  logic [2:0]           HSIZE;
  logic [2:0]           HBURST;
  logic [3:0]           HPROT;
  logic [1:0]           HTRANS;
  logic                 HMASTLOCK;
  logic                 HCLK, HRESETn;

  logic [31:0] GPIOIN, GPIOOUT, GPIOEN;
  logic        UARTSin, UARTSout;

  logic        SDCIntr;

  logic        HREADY;
  logic        HSELEXT;

  
  string  ProgramAddrMapFile, ProgramLabelMapFile;
  integer ProgramAddrLabelArray [string];

  int test, i, errors, totalerrors;

  string outputfile;
  integer outputFilePointer;

  string tests[];
  logic DCacheFlushDone, DCacheFlushStart;
  logic riscofTest; 
  logic Validate;
  logic SelectTest;


  // pick tests based on modes supported
  initial begin
    $display("TEST is %s", TEST);
    //tests = '{};
    if (P.XLEN == 64) begin // RV64
      case (TEST)
        "arch64i":                               tests = arch64i;
        "arch64priv":                            tests = arch64priv;
        "arch64c":      if (P.C_SUPPORTED) 
                          if (P.ZICSR_SUPPORTED)  tests = {arch64c, arch64cpriv};
                          else                   tests = {arch64c};
        "arch64m":      if (P.M_SUPPORTED)        tests = arch64m;
        "arch64a":      if (P.A_SUPPORTED)        tests = arch64a;
        "arch64f":      if (P.F_SUPPORTED)        tests = arch64f;
        "arch64d":      if (P.D_SUPPORTED)        tests = arch64d;  
        "arch64f_fma":      if (P.F_SUPPORTED)        tests = arch64f_fma;
        "arch64d_fma":      if (P.D_SUPPORTED)        tests = arch64d_fma;  
        "arch64zi":     if (P.ZIFENCEI_SUPPORTED) tests = arch64zi;
        "imperas64i":                            tests = imperas64i;
        "imperas64f":   if (P.F_SUPPORTED)        tests = imperas64f;
        "imperas64d":   if (P.D_SUPPORTED)        tests = imperas64d;
        "imperas64m":   if (P.M_SUPPORTED)        tests = imperas64m;
        "wally64a":     if (P.A_SUPPORTED)        tests = wally64a;
        "imperas64c":   if (P.C_SUPPORTED)        tests = imperas64c;
                        else                     tests = imperas64iNOc;
        "custom":                                tests = custom;
        "wally64i":                              tests = wally64i; 
        "wally64priv":                           tests = wally64priv;
        "wally64periph":                         tests = wally64periph;
        "coremark":                              tests = coremark;
        "fpga":                                  tests = fpga;
        "ahb" :                                  tests = ahb;
        "coverage64gc" :                         tests = coverage64gc;
        "arch64zba":     if (P.ZBA_SUPPORTED)     tests = arch64zba;
        "arch64zbb":     if (P.ZBB_SUPPORTED)     tests = arch64zbb;
        "arch64zbc":     if (P.ZBC_SUPPORTED)     tests = arch64zbc;
        "arch64zbs":     if (P.ZBS_SUPPORTED)     tests = arch64zbs;
      endcase 
    end else begin // RV32
      case (TEST)
        "arch32i":                               tests = arch32i;
        "arch32priv":                            tests = arch32priv;
        "arch32c":      if (P.C_SUPPORTED) 
                          if (P.ZICSR_SUPPORTED)  tests = {arch32c, arch32cpriv};
                          else                   tests = {arch32c};
        "arch32m":      if (P.M_SUPPORTED)        tests = arch32m;
        "arch32a":      if (P.A_SUPPORTED)        tests = arch32a;
        "arch32f":      if (P.F_SUPPORTED)        tests = arch32f;
        "arch32d":      if (P.D_SUPPORTED)        tests = arch32d;
        "arch32f_fma":      if (P.F_SUPPORTED)        tests = arch32f_fma;
        "arch32d_fma":      if (P.D_SUPPORTED)        tests = arch32d_fma;
        "arch32zi":     if (P.ZIFENCEI_SUPPORTED) tests = arch32zi;
        "imperas32i":                            tests = imperas32i;
        "imperas32f":   if (P.F_SUPPORTED)        tests = imperas32f;
        "imperas32m":   if (P.M_SUPPORTED)        tests = imperas32m;
        "wally32a":     if (P.A_SUPPORTED)        tests = wally32a;
        "imperas32c":   if (P.C_SUPPORTED)        tests = imperas32c;
                        else                     tests = imperas32iNOc;
        "wally32i":                              tests = wally32i; 
        "wally32e":                              tests = wally32e; 
        "wally32priv":                           tests = wally32priv;
        "wally32periph":                         tests = wally32periph;
        "embench":                               tests = embench;
        "coremark":                              tests = coremark;
        "arch32zba":     if (P.ZBA_SUPPORTED)     tests = arch32zba;
        "arch32zbb":     if (P.ZBB_SUPPORTED)     tests = arch32zbb;
        "arch32zbc":     if (P.ZBC_SUPPORTED)     tests = arch32zbc;
        "arch32zbs":     if (P.ZBS_SUPPORTED)     tests = arch32zbs;
      endcase
    end
    if (tests.size() == 0) begin
      $display("TEST %s not supported in this configuration", TEST);
      $stop;
    end
  end // initial begin

  // Model the testbench as an fsm.
  // Do this in parts so it easier to verify
  // part 1: build a version which echos the same behavior as the below code, but does not drive anything
  // part 2: drive some of the controls
  // part 3: drive all logic and remove old inital and always @ negedge clk block

  typedef enum logic [3:0]{STATE_TESTBENCH_RESET,
                           STATE_INIT_TEST,
                           STATE_RESET_MEMORIES,
                           STATE_RESET_MEMORIES2,
                           STATE_LOAD_MEMORIES,
                           STATE_RESET_TEST,
                           STATE_RUN_TEST,
                           STATE_CHECK_TEST,
                           STATE_CHECK_TEST_WAIT,
                           STATE_VALIDATE,
                           STATE_INCR_TEST} statetype;
  statetype CurrState, NextState;
  logic        TestBenchReset;
  logic [2:0]  ResetCount, ResetThreshold;
  logic        LoadMem;
  logic        ResetCntEn;
  logic        ResetCntRst;
  

  string  signame, memfilename, pathname;
  integer begin_signature_addr;

  assign ResetThreshold = 3'd5;

  initial begin
    TestBenchReset = 1;
    # 100;
    TestBenchReset = 0;
  end

  always_ff @(posedge clk)
    if (TestBenchReset) CurrState <= #1 STATE_TESTBENCH_RESET;
    else CurrState <= #1 NextState;  

  // fsm next state logic
  always_comb begin
    // riscof tests have a different signature, tests[0] == "1" refers to RiscvArchTests 
    // and tests[0] == "2" refers to WallyRiscvArchTests 
    riscofTest = tests[0] == "1" | tests[0] == "2"; 
    pathname = tvpaths[tests[0].atoi()];

    case(CurrState)
      STATE_TESTBENCH_RESET:                      NextState = STATE_INIT_TEST;
      STATE_INIT_TEST:                            NextState = STATE_RESET_MEMORIES;
      STATE_RESET_MEMORIES:                       NextState = STATE_RESET_MEMORIES2;
      STATE_RESET_MEMORIES2:                      NextState = STATE_LOAD_MEMORIES;  // Give the reset enough time to ensure the bus is reset before loading the memories.
      STATE_LOAD_MEMORIES:                        NextState = STATE_RESET_TEST;
      STATE_RESET_TEST:      if(ResetCount < ResetThreshold) NextState = STATE_RESET_TEST;
                             else                 NextState = STATE_RUN_TEST;
      STATE_RUN_TEST:        if(DCacheFlushStart) NextState = STATE_CHECK_TEST;
                             else                 NextState = STATE_RUN_TEST;
      STATE_CHECK_TEST:      if (DCacheFlushDone) NextState = STATE_VALIDATE;
                             else                 NextState = STATE_CHECK_TEST_WAIT;
      STATE_CHECK_TEST_WAIT: if(DCacheFlushDone)  NextState = STATE_VALIDATE;
                             else                 NextState = STATE_CHECK_TEST_WAIT;
      STATE_VALIDATE:                             NextState = STATE_INIT_TEST;
      STATE_INCR_TEST:                            NextState = STATE_INIT_TEST;
      default:                                    NextState = STATE_TESTBENCH_RESET;
    endcase
  end // always_comb
  // fsm output control logic 
  assign reset_ext = CurrState == STATE_TESTBENCH_RESET | CurrState == STATE_INIT_TEST | 
                     CurrState == STATE_RESET_MEMORIES | CurrState == STATE_RESET_MEMORIES2 | 
                     CurrState == STATE_LOAD_MEMORIES | CurrState ==STATE_RESET_TEST;
  // this initialization is very expensive, only do it for coremark.  
  assign ResetMem = (CurrState == STATE_RESET_MEMORIES | CurrState == STATE_RESET_MEMORIES2) & TEST == "coremark";
  assign LoadMem = CurrState == STATE_LOAD_MEMORIES;
  assign ResetCntRst = CurrState == STATE_INIT_TEST;
  assign ResetCntEn = CurrState == STATE_RESET_TEST;
  assign Validate = CurrState == STATE_VALIDATE;
  assign SelectTest = CurrState == STATE_INIT_TEST;

  // fsm reset counter
  counter #(3) RstCounter(clk, ResetCntRst, ResetCntEn, ResetCount);

  ////////////////////////////////////////////////////////////////////////////////
  // Find the test vector files and populate the PC to function label converter
  ////////////////////////////////////////////////////////////////////////////////
  logic [P.XLEN-1:0] testadr;
  assign begin_signature_addr = ProgramAddrLabelArray["begin_signature"];
  always @(posedge clk) begin
    if(SelectTest) begin
      if (riscofTest) memfilename = {pathname, tests[test], "/ref/ref.elf.memfile"};
      else            memfilename = {pathname, tests[test], ".elf.memfile"};
      if (riscofTest) begin
        ProgramAddrMapFile = {pathname, tests[test], "/ref/ref.elf.objdump.addr"};
        ProgramLabelMapFile = {pathname, tests[test], "/ref/ref.elf.objdump.lab"};
      end else begin
        ProgramAddrMapFile = {pathname, tests[test], ".elf.objdump.addr"};
        ProgramLabelMapFile = {pathname, tests[test], ".elf.objdump.lab"};
      end
      // declare memory labels that interest us, the updateProgramAddrLabelArray task will find 
      // the addr of each label and fill the array. To expand, add more elements to this array 
      // and initialize them to zero (also initilaize them to zero at the start of the next test)
      updateProgramAddrLabelArray(ProgramAddrMapFile, ProgramLabelMapFile, ProgramAddrLabelArray);
    end
    
  ////////////////////////////////////////////////////////////////////////////////
  // Verify the test ran correctly by checking the memory against a known signature.
  ////////////////////////////////////////////////////////////////////////////////
    if(TestBenchReset) test = 1;
    if (TEST == "coremark")
      if (dut.core.EcallFaultM) begin
        $display("Benchmark: coremark is done.");
        $stop;
      end
    if(Validate) begin
      if (TEST == "embench") begin
        // Writes contents of begin_signature to .sim.output file
        // this contains instret and cycles for start and end of test run, used by embench 
        // python speed script to calculate embench speed score. 
        // also, begin_signature contains the results of the self checking mechanism, 
        // which will be read by the python script for error checking
        $display("Embench Benchmark: %s is done.", tests[test]);
        if (riscofTest) outputfile = {pathname, tests[test], "/ref/ref.sim.output"};
        else outputfile = {pathname, tests[test], ".sim.output"};
        outputFilePointer = $fopen(outputfile, "w");
        i = 0;
        testadr = ($unsigned(begin_signature_addr))/(P.XLEN/8);
        while ($unsigned(i) < $unsigned(5'd5)) begin
          $fdisplayh(outputFilePointer, DCacheFlushFSM.ShadowRAM[testadr+i]);
          i = i + 1;
        end
        $fclose(outputFilePointer);
        $display("Embench Benchmark: created output file: %s", outputfile);
      end else if (TEST == "coverage64gc") begin
        $display("Coverage tests don't get checked");
      end else begin 
        // for tests with no self checking mechanism, read .signature.output file and compare to check for errors
        // clear signature to prevent contamination from previous tests
      end

      if (!begin_signature_addr)
        $display("begin_signature addr not found in %s", ProgramLabelMapFile);
      else if (TEST != "embench") begin   // *** quick hack for embench.  need a better long term solution
        CheckSignature(pathname, tests[test], riscofTest, begin_signature_addr, errors);
      end
      if(errors > 0) totalerrors = totalerrors + 1;
      test = test + 1; // *** this probably needs to be moved.
      if (test == tests.size()) begin
        if (totalerrors == 0) $display("SUCCESS! All tests ran without failures.");
        else $display("FAIL: %d test programs had errors", totalerrors);
        $stop;
      end
    end
  end


  ////////////////////////////////////////////////////////////////////////////////
  // Some memories are not reset, but should be zeros or set to some initial value for simulation
  ////////////////////////////////////////////////////////////////////////////////
  integer adrindex;
  always @(posedge clk) begin
    if (ResetMem)  // program memory is sometimes reset
      if (P.UNCORE_RAM_SUPPORTED)
        for (adrindex=0; adrindex<(P.UNCORE_RAM_RANGE>>1+(P.XLEN/32)); adrindex = adrindex+1) 
          dut.uncore.uncore.ram.ram.memory.RAM[adrindex] = '0;
    if(reset) begin  // branch predictor must always be reset
      if (P.BPRED_SUPPORTED) begin
        // local history only
        if (P.BPRED_TYPE == `BP_LOCAL_AHEAD | P.BPRED_TYPE == `BP_LOCAL_REPAIR)
          for(adrindex = 0; adrindex < 2**P.BPRED_NUM_LHR; adrindex++)
            dut.core.ifu.bpred.bpred.Predictor.DirPredictor.BHT.mem[adrindex] = 0;
        for(adrindex = 0; adrindex < 2**P.BTB_SIZE; adrindex++)
          dut.core.ifu.bpred.bpred.TargetPredictor.memory.mem[adrindex] = 0;
        for(adrindex = 0; adrindex < 2**P.BPRED_SIZE; adrindex++)
          dut.core.ifu.bpred.bpred.Predictor.DirPredictor.PHT.mem[adrindex] = 0;
      end
    end
  end

  ////////////////////////////////////////////////////////////////////////////////
  // load memories with program image
  ////////////////////////////////////////////////////////////////////////////////
  always @(posedge clk) begin
    if (LoadMem) begin
      if (P.SDC_SUPPORTED) begin
        string romfilename, sdcfilename;
        romfilename = {"../tests/custom/fpga-test-sdc/bin/fpga-test-sdc.memfile"};
        sdcfilename = {"../testbench/sdc/ramdisk2.hex"};   
        //$readmemh(romfilename, dut.uncore.uncore.bootrom.bootrom.memory.ROM);
        //$readmemh(sdcfilename, sdcard.sdcard.FLASHmem);
        // shorten sdc timers for simulation
        //dut.uncore.uncore.sdc.SDC.LimitTimers = 1;
      end 
      else if (P.IROM_SUPPORTED)     $readmemh(memfilename, dut.core.ifu.irom.irom.rom.ROM);
      else if (P.BUS_SUPPORTED) $readmemh(memfilename, dut.uncore.uncore.ram.ram.memory.RAM);
      if (P.DTIM_SUPPORTED)     $readmemh(memfilename, dut.core.lsu.dtim.dtim.ram.RAM);
      $display("Read memfile %s", memfilename);
    end
  end  
 
  ////////////////////////////////////////////////////////////////////////////////
  // Actual hardware
  ////////////////////////////////////////////////////////////////////////////////

  // instantiate device to be tested
  assign GPIOIN = 0;
  assign UARTSin = 1;

  if(P.EXT_MEM_SUPPORTED) begin
    ram_ahb #(.BASE(P.EXT_MEM_BASE), .RANGE(P.EXT_MEM_RANGE)) 
    ram (.HCLK, .HRESETn, .HADDR, .HWRITE, .HTRANS, .HWDATA, .HSELRam(HSELEXT), 
      .HREADRam(HRDATAEXT), .HREADYRam(HREADYEXT), .HRESPRam(HRESPEXT), .HREADY, .HWSTRB);
  end else begin 
    assign HREADYEXT = 1;
    assign {HRESPEXT, HRDATAEXT} = '0;
  end

  if(P.SDC_SUPPORTED) begin : sdcard
    // *** fix later
/* -----\/----- EXCLUDED -----\/-----
    sdModel sdcard
      (.sdClk(SDCCLK),
       .cmd(SDCCmd), 
       .dat(SDCDat));

    assign SDCCmd = SDCCmdOE ? SDCCmdOut : 1'bz;
    assign SDCCmdIn = SDCCmd;
    assign SDCDatIn = SDCDat;
 -----/\----- EXCLUDED -----/\----- */
    assign SDCIntr = '0;
  end else begin
    assign SDCIntr = '0;
  end

  wallypipelinedsoc  #(P) dut(.clk, .reset_ext, .reset, .HRDATAEXT, .HREADYEXT, .HRESPEXT, .HSELEXT, .HSELEXTSDC,
    .HCLK, .HRESETn, .HADDR, .HWDATA, .HWSTRB, .HWRITE, .HSIZE, .HBURST, .HPROT,
    .HTRANS, .HMASTLOCK, .HREADY, .TIMECLK(1'b0), .GPIOIN, .GPIOOUT, .GPIOEN,
    .UARTSin, .UARTSout, .SDCIntr); 

  // generate clock to sequence tests
  always begin
    clk = 1; # 5; clk = 0; # 5;
  end

  ////////////////////////////////////////////////////////////////////////////////
  // Support logic
  ////////////////////////////////////////////////////////////////////////////////

  // Track names of instructions
  string InstrFName, InstrDName, InstrEName, InstrMName, InstrWName;
  logic [31:0] InstrW;
  flopenr #(32)    InstrWReg(clk, reset, ~dut.core.ieu.dp.StallW,  dut.core.ifu.InstrM, InstrW);
  instrTrackerTB it(clk, reset, dut.core.ieu.dp.FlushE,
                dut.core.ifu.InstrRawF[31:0],
                dut.core.ifu.InstrD, dut.core.ifu.InstrE,
                dut.core.ifu.InstrM,  InstrW,
                InstrFName, InstrDName, InstrEName, InstrMName, InstrWName);

  // watch for problems such as lockup, reading unitialized memory, bad configs
  watchdog #(P.XLEN, 1000000) watchdog(.clk, .reset);  // check if PCW is stuck
  ramxdetector #(P.XLEN, P.LLEN) ramxdetector(clk, dut.core.lsu.MemRWM[1], dut.core.lsu.LSULoadAccessFaultM, dut.core.lsu.ReadDataM, 
                                      dut.core.ifu.PCM, dut.core.ifu.InstrM, dut.core.lsu.IEUAdrM, InstrMName);
  riscvassertions #(P) riscvassertions();  // check assertions for a legal configuration
  loggers #(P, TEST, PrintHPMCounters, I_CACHE_ADDR_LOGGER, D_CACHE_ADDR_LOGGER, BPRED_LOGGER)
  loggers (clk, reset, DCacheFlushStart, DCacheFlushDone, memfilename);

  // track the current function or global label
  if (DEBUG == 1 | (PrintHPMCounters & P.ZICNTR_SUPPORTED)) begin : FunctionName
    FunctionName #(P) FunctionName(.reset(reset_ext | TestBenchReset),
			      .clk(clk), .ProgramAddrMapFile(ProgramAddrMapFile), .ProgramLabelMapFile(ProgramLabelMapFile));
  end


  // Termination condition
  // terminate on a specific ECALL after li x3,1 for old Imperas tests,  *** remove this when old imperas tests are removed
  // or sw	gp,-56(t0) for new Imperas tests
  // or sd gp, -56(t0) 
  // or on a jump to self infinite loop (6f) for RISC-V Arch tests
  logic ecf; // remove this once we don't rely on old Imperas tests with Ecalls
  if (P.ZICSR_SUPPORTED) assign ecf = dut.core.priv.priv.EcallFaultM;
  else                  assign ecf = 0;
  assign DCacheFlushStart = ecf & 
			    (dut.core.ieu.dp.regf.rf[3] == 1 | 
			     (dut.core.ieu.dp.regf.we3 & 
			      dut.core.ieu.dp.regf.a3 == 3 & 
			      dut.core.ieu.dp.regf.wd3 == 1)) |
           ((dut.core.ifu.InstrM == 32'h6f | dut.core.ifu.InstrM == 32'hfc32a423 | dut.core.ifu.InstrM == 32'hfc32a823) & dut.core.ieu.c.InstrValidM ) |
           ((dut.core.lsu.IEUAdrM == ProgramAddrLabelArray["tohost"]) & InstrMName == "SW" ); 

  DCacheFlushFSM #(P) DCacheFlushFSM(.clk(clk), .reset(reset), .start(DCacheFlushStart), .done(DCacheFlushDone));

  task automatic CheckSignature;
    // This task must be declared inside this module as it needs access to parameter P.  There is
    // no way to pass P to the task unless we convert it to a module.
    
    input string  pathname;
    input string  TestName;
    input logic   riscofTest;
    input integer begin_signature_addr;
    output integer errors;

    localparam SIGNATURESIZE = 5000000;
    integer        i;
    logic [31:0]   sig32[0:SIGNATURESIZE];
    logic [P.XLEN-1:0] signature[0:SIGNATURESIZE];
    string            signame;
    logic [P.XLEN-1:0] testadr, testadrNoBase;
    
    // for tests with no self checking mechanism, read .signature.output file and compare to check for errors
    // clear signature to prevent contamination from previous tests
    for(i=0; i<SIGNATURESIZE; i=i+1) begin
      sig32[i] = 'bx;
    end
    if (riscofTest) signame = {pathname, TestName, "/ref/Reference-sail_c_simulator.signature"};
    else signame = {pathname, TestName, ".signature.output"};
    // read signature, reformat in 64 bits if necessary
    $readmemh(signame, sig32);
    i = 0;
    while (i < SIGNATURESIZE) begin
      if (P.XLEN == 32) begin
        signature[i] = sig32[i];
        i = i+1;
      end else begin
        signature[i/2] = {sig32[i+1], sig32[i]};
        i = i + 2;
      end
      if (i >= 4 & sig32[i-4] === 'bx) begin
        if (i == 4) begin
          i = SIGNATURESIZE+1; // flag empty file
          $display("  Error: empty test file");
        end else i = SIGNATURESIZE; // skip over the rest of the x's for efficiency
      end
    end

    // Check errors
    errors = (i == SIGNATURESIZE+1); // error if file is empty
    i = 0;
    testadr = ($unsigned(begin_signature_addr))/(P.XLEN/8);
    testadrNoBase = (begin_signature_addr - P.UNCORE_RAM_BASE)/(P.XLEN/8);
    /* verilator lint_off INFINITELOOP */
    while (signature[i] !== 'bx) begin
      logic [P.XLEN-1:0] sig;
      if (P.DTIM_SUPPORTED) sig = testbench.dut.core.lsu.dtim.dtim.ram.RAM[testadrNoBase+i];
      else if (P.UNCORE_RAM_SUPPORTED) sig = testbench.dut.uncore.uncore.ram.ram.memory.RAM[testadrNoBase+i];
      //$display("signature[%h] = %h sig = %h", i, signature[i], sig);
      if (signature[i] !== sig & (signature[i] !== testbench.DCacheFlushFSM.ShadowRAM[testadr+i])) begin  
        errors = errors+1;
        $display("  Error on test %s result %d: adr = %h sim (D$) %h sim (DTIM_SUPPORTED) = %h, signature = %h", 
			     TestName, i, (testadr+i)*(P.XLEN/8), testbench.DCacheFlushFSM.ShadowRAM[testadr+i], sig, signature[i]);
        $stop; //***debug
      end
      i = i + 1;
    end
    /* verilator lint_on INFINITELOOP */
    if (errors == 0) begin
      $display("%s succeeded.  Brilliant!!!", TestName);
    end else begin
      $display("%s failed with %d errors. :(", TestName, errors);
      //totalerrors = totalerrors+1;
    end

  endtask //
  
  /* verilator lint_on WIDTHTRUNC */
  /* verilator lint_on WIDTHEXPAND */

endmodule

/* verilator lint_on STMTDLY */
/* verilator lint_on WIDTH */

task automatic updateProgramAddrLabelArray;
  /* verilator lint_off WIDTHTRUNC */
  /* verilator lint_off WIDTHEXPAND */
  input string ProgramAddrMapFile, ProgramLabelMapFile;
  inout  integer ProgramAddrLabelArray [string];
  // Gets the memory location of begin_signature
  integer ProgramLabelMapFP, ProgramAddrMapFP;
  ProgramLabelMapFP = $fopen(ProgramLabelMapFile, "r");
  ProgramAddrMapFP = $fopen(ProgramAddrMapFile, "r");


  if (ProgramLabelMapFP & ProgramAddrMapFP) begin // check we found both files
    // *** RT: I'm a bit confused by the required initialization here.
    ProgramAddrLabelArray["begin_signature"] = 0;
    ProgramAddrLabelArray["tohost"] = 0;
    while (!$feof(ProgramLabelMapFP)) begin
      string label, adrstr;
      integer returncode;
      returncode = $fscanf(ProgramLabelMapFP, "%s\n", label);
      returncode = $fscanf(ProgramAddrMapFP, "%s\n", adrstr);
      if (ProgramAddrLabelArray.exists(label)) ProgramAddrLabelArray[label] = adrstr.atohex();
    end
  end
  $fclose(ProgramLabelMapFP);
  $fclose(ProgramAddrMapFP);
  /* verilator lint_on WIDTHTRUNC */
  /* verilator lint_on WIDTHEXPAND */
endtask
<|MERGE_RESOLUTION|>--- conflicted
+++ resolved
@@ -37,11 +37,7 @@
   parameter DEBUG=0;
   parameter TEST="none";
   parameter PrintHPMCounters=1;
-<<<<<<< HEAD
-  parameter BPRED_LOGGER=0;
-=======
   parameter BPRED_LOGGER=1;
->>>>>>> 4cab2039
   parameter I_CACHE_ADDR_LOGGER=1;
   parameter D_CACHE_ADDR_LOGGER=1;
  
