--- conflicted
+++ resolved
@@ -92,14 +92,9 @@
   flopenl #(.TYPE(statetype)) busreg(HCLK, ~HRESETn, 1'b1, NextBusState, IDLE, BusState);
 
   always_comb 
-<<<<<<< HEAD
-    case (BusState)
-      IDLE: if      (MemReadM)   NextBusState = MEMREAD;  // Memory has priority over instructions
-=======
     case (BusState) 
       IDLE: if      (AtomicM[1]) NextBusState = ATOMICREAD;
             else if (MemReadM)   NextBusState = MEMREAD;  // Memory has pirority over instructions
->>>>>>> fe4d2885
             else if (MemWriteM)  NextBusState = MEMWRITE;
             else if (InstrReadF) NextBusState = INSTRREAD;
             else                 NextBusState = IDLE;
