///////////////////////////////////////////
// pmpadrdec.sv
//
// Written: tfleming@hmc.edu 28 April 2021
// Modified: 
//
// Purpose: Address decoder for the PMP checker. Decides whether a given address
//          falls within the PMP range for each address-matching mode
//          (top-of-range/TOR, naturally aligned four-byte region/NA4, and
//          naturally aligned power-of-two region/NAPOT), then selects the
//          output based on which mode is input.
// 
// A component of the Wally configurable RISC-V project.
// 
// Copyright (C) 2021 Harvey Mudd College & Oklahoma State University
//
// Permission is hereby granted, free of charge, to any person obtaining a copy of this software and associated documentation
// files (the "Software"), to deal in the Software without restriction, including without limitation the rights to use, copy, 
// modify, merge, publish, distribute, sublicense, and/or sell copies of the Software, and to permit persons to whom the Software 
// is furnished to do so, subject to the following conditions:
//
// The above copyright notice and this permission notice shall be included in all copies or substantial portions of the Software.
//
// THE SOFTWARE IS PROVIDED "AS IS", WITHOUT WARRANTY OF ANY KIND, EXPRESS OR IMPLIED, INCLUDING BUT NOT LIMITED TO THE WARRANTIES 
// OF MERCHANTABILITY, FITNESS FOR A PARTICULAR PURPOSE AND NONINFRINGEMENT. IN NO EVENT SHALL THE AUTHORS OR COPYRIGHT HOLDERS 
// BE LIABLE FOR ANY CLAIM, DAMAGES OR OTHER LIABILITY, WHETHER IN AN ACTION OF CONTRACT, TORT OR OTHERWISE, ARISING FROM, OUT 
// OF OR IN CONNECTION WITH THE SOFTWARE OR THE USE OR OTHER DEALINGS IN THE SOFTWARE.
///////////////////////////////////////////

`include "wally-config.vh"

module pmpadrdec (
  input  logic [`PA_BITS-1:0]      PhysicalAddress,
  input  logic [7:0]       PMPCfg,
  input  logic [`XLEN-1:0] PMPAdr,
  input  logic             PAgePMPAdrIn,
  input  logic             FirstMatch,
  output logic             PAgePMPAdrOut,
  output logic             Match, Active, 
  output logic             L, X, W, R
);
      
  localparam TOR   = 2'b01;
  localparam NA4   = 2'b10;
  localparam NAPOT = 2'b11;

  logic TORMatch, NAMatch;
  logic PAltPMPAdr;
  logic [`PA_BITS-1:0] CurrentAdrFull;
  logic [1:0] AdrMode;


  assign AdrMode = PMPCfg[4:3];

  // The two lsb of the physical address don't matter for this checking.
  // The following code includes them, but hardwires the PMP checker lsbs to 00
  // and masks them later.  Logic synthesis should optimize away these bottom bits.
 
  // Top-of-range (TOR)
  // Append two implicit trailing 0's to PMPAdr value
  assign CurrentAdrFull  = {PMPAdr[`PA_BITS-3:0],  2'b00};
  assign PAltPMPAdr = {1'b0, PhysicalAddress} < {1'b0, CurrentAdrFull}; // unsigned comparison
  assign PAgePMPAdrOut = ~PAltPMPAdr;
  assign TORMatch = PAgePMPAdrIn && PAltPMPAdr;

  // Naturally aligned regions
  logic [`PA_BITS-1:0] NAMask, NABase;

  assign NAMask[1:0] = {2'b11};
<<<<<<< HEAD

// *** BAD DELETE LATER ADDED for hopefully fixing synth
  logic [`PA_BITS-3:0] maskInput;

  assign maskInput = 'd39; // *** added to really just try anything with the inputs of the thermometer.

  // *** maskinput used to be {~PMPAdr[`PA_BITS-4:0], (AdrMode == NAPOT)}
// ****

  prioritythemometer #(`PA_BITS-2) namaskgen(
    .a(maskInput), // *** confusing bit bussing to match the logic for the inside of the thermometer.
    .y(NAMask[`PA_BITS-1:2]));

  assign NAMatch = &((PhysicalAddress ~^ CurrentAdrFull) | NAMask);
=======
  assign NAMask[`PA_BITS-1:2] = (PMPAdr[`PA_BITS-3:0] + {{(`PA_BITS-3){1'b0}}, (AdrMode == NAPOT)}) ^ PMPAdr[`PA_BITS-3:0];
  // generates a mask where the bottom k bits are 1, corresponding to a size of 2^k bytes for this memory region. 
  // This assumes we're using at least an NA4 region, but works for any size NAPOT region.
  assign NABase = {(PMPAdr[`PA_BITS-3:0] & ~NAMask[`PA_BITS-1:2]), 2'b00}; // base physical address of the pmp. 
  
  assign NAMatch = &((NABase ~^ PhysicalAddress) | NAMask); // check if upper bits of base address match, ignore lower bits correspoonding to inside the memory range
>>>>>>> 381a8fcd

  assign Match = (AdrMode == TOR) ? TORMatch : 
                 (AdrMode == NA4 || AdrMode == NAPOT) ? NAMatch :
                 0;

  assign L = PMPCfg[7] & FirstMatch;
  assign X = PMPCfg[2] & FirstMatch;
  assign W = PMPCfg[1] & FirstMatch;
  assign R = PMPCfg[0] & FirstMatch;
  assign Active = |PMPCfg[4:3];
 endmodule
<|MERGE_RESOLUTION|>--- conflicted
+++ resolved
@@ -67,29 +67,12 @@
   logic [`PA_BITS-1:0] NAMask, NABase;
 
   assign NAMask[1:0] = {2'b11};
-<<<<<<< HEAD
-
-// *** BAD DELETE LATER ADDED for hopefully fixing synth
-  logic [`PA_BITS-3:0] maskInput;
-
-  assign maskInput = 'd39; // *** added to really just try anything with the inputs of the thermometer.
-
-  // *** maskinput used to be {~PMPAdr[`PA_BITS-4:0], (AdrMode == NAPOT)}
-// ****
-
-  prioritythemometer #(`PA_BITS-2) namaskgen(
-    .a(maskInput), // *** confusing bit bussing to match the logic for the inside of the thermometer.
-    .y(NAMask[`PA_BITS-1:2]));
-
-  assign NAMatch = &((PhysicalAddress ~^ CurrentAdrFull) | NAMask);
-=======
   assign NAMask[`PA_BITS-1:2] = (PMPAdr[`PA_BITS-3:0] + {{(`PA_BITS-3){1'b0}}, (AdrMode == NAPOT)}) ^ PMPAdr[`PA_BITS-3:0];
   // generates a mask where the bottom k bits are 1, corresponding to a size of 2^k bytes for this memory region. 
   // This assumes we're using at least an NA4 region, but works for any size NAPOT region.
   assign NABase = {(PMPAdr[`PA_BITS-3:0] & ~NAMask[`PA_BITS-1:2]), 2'b00}; // base physical address of the pmp. 
   
   assign NAMatch = &((NABase ~^ PhysicalAddress) | NAMask); // check if upper bits of base address match, ignore lower bits correspoonding to inside the memory range
->>>>>>> 381a8fcd
 
   assign Match = (AdrMode == TOR) ? TORMatch : 
                  (AdrMode == NA4 || AdrMode == NAPOT) ? NAMatch :
