///////////////////////////////////////////
// lsu.sv
//
// Written: David_Harris@hmc.edu 9 January 2021
// Modified: 
//
// Purpose: Load/Store Unit 
//          Top level of the memory-stage hart logic
//          Contains data cache, DTLB, subword read/write datapath, interface to external bus
// 
// A component of the Wally configurable RISC-V project.
// 
// Copyright (C) 2021 Harvey Mudd College & Oklahoma State University
//
// Permission is hereby granted, free of charge, to any person obtaining a copy of this software and associated documentation
// files (the "Software"), to deal in the Software without restriction, including without limitation the rights to use, copy, 
// modify, merge, publish, distribute, sublicense, and/or sell copies of the Software, and to permit persons to whom the Software 
// is furnished to do so, subject to the following conditions:
//
// The above copyright notice and this permission notice shall be included in all copies or substantial portions of the Software.
//
// THE SOFTWARE IS PROVIDED "AS IS", WITHOUT WARRANTY OF ANY KIND, EXPRESS OR IMPLIED, INCLUDING BUT NOT LIMITED TO THE WARRANTIES 
// OF MERCHANTABILITY, FITNESS FOR A PARTICULAR PURPOSE AND NONINFRINGEMENT. IN NO EVENT SHALL THE AUTHORS OR COPYRIGHT HOLDERS 
// BE LIABLE FOR ANY CLAIM, DAMAGES OR OTHER LIABILITY, WHETHER IN AN ACTION OF CONTRACT, TORT OR OTHERWISE, ARISING FROM, OUT 
// OF OR IN CONNECTION WITH THE SOFTWARE OR THE USE OR OTHER DEALINGS IN THE SOFTWARE.
///////////////////////////////////////////

`include "wally-config.vh"

// *** Ross Thompson amo misalignment check?
module lsu (
  input logic 		      clk, reset,
  input logic 		      StallM, FlushM, StallW, FlushW,
  output logic 		      DataStall,
  output logic 		      HPTWReady,
  // Memory Stage

  // connected to cpu (controls)
  input logic [1:0] 	      MemRWM,
  input logic [2:0] 	      Funct3M,
  input logic [1:0] 	      AtomicM,
  output logic 		      CommittedM, 
  output logic 		      SquashSCW,
  output logic 		      DataMisalignedM,

  // address and write data
  input logic [`XLEN-1:0]     MemAdrM,
  input logic [`XLEN-1:0]     WriteDataM, 
  output logic [`XLEN-1:0]    ReadDataW,

  // cpu privilege
  input logic [1:0] 	      PrivilegeModeW,
  input logic 		      DTLBFlushM,
  // faults
  input logic 		      NonBusTrapM, 
  output logic 		      DTLBLoadPageFaultM, DTLBStorePageFaultM,
  output logic 		      LoadMisalignedFaultM, LoadAccessFaultM,
  // cpu hazard unit (trap)
  output logic 		      StoreMisalignedFaultM, StoreAccessFaultM,

  // connect to ahb
  input logic 		      CommitM, // should this be generated in the abh interface?
  output logic [`PA_BITS-1:0] MemPAdrM, // to ahb
  output logic 		      MemReadM, MemWriteM,
  output logic [1:0] 	      AtomicMaskedM,
  input logic 		      MemAckW, // from ahb
  input logic [`XLEN-1:0]     HRDATAW, // from ahb
  output logic [2:0] 	      Funct3MfromLSU,
	    output logic StallWfromLSU,


  // mmu management

  // page table walker
  input logic [`XLEN-1:0]     PageTableEntryM,
  input logic [1:0] 	      PageTypeM,
  input logic [`XLEN-1:0]     SATP_REGW, // from csr
  input logic 		      STATUS_MXR, STATUS_SUM, // from csr
  input logic 		      DTLBWriteM,
  output logic 		      DTLBMissM,
  input logic 		      DisableTranslation, // used to stop intermediate PTE physical addresses being saved to TLB.



  output logic 		      DTLBHitM, // not connected 
  
  // PMA/PMP (inside mmu) signals
<<<<<<< HEAD
  input logic [31:0] 	      HADDR, // *** replace all of these H inputs with physical adress once pma checkers have been edited to use paddr as well.
  input logic [2:0] 	      HSIZE,
  input logic 		      HWRITE,
  input logic 		      AtomicAccessM, WriteAccessM, ReadAccessM, // execute access is hardwired to zero in this mmu because we're only working with data in the M stage.
  input logic [63:0] 	      PMPCFG01_REGW, PMPCFG23_REGW, // *** all of these come from the privileged unit, so thwyre gonna have to come over into ifu and dmem
  input 		      var logic [`XLEN-1:0] PMPADDR_ARRAY_REGW [`PMP_ENTRIES-1:0], // *** this one especially has a large note attached to it in pmpchecker.

  output logic 		      PMALoadAccessFaultM, PMAStoreAccessFaultM,
  output logic 		      PMPLoadAccessFaultM, PMPStoreAccessFaultM, // *** can these be parameterized? we dont need the m stage ones for the immu and vice versa.
=======
  input  logic [31:0]      HADDR, // *** replace all of these H inputs with physical adress once pma checkers have been edited to use paddr as well.
  input  logic [2:0]       HSIZE, HBURST,
  input  logic             HWRITE,
  input  logic             AtomicAccessM, WriteAccessM, ReadAccessM, // execute access is hardwired to zero in this mmu because we're only working with data in the M stage.
  input  var logic [63:0]      PMPCFG_ARRAY_REGW[`PMP_ENTRIES/8-1:0],
  input  var logic [`XLEN-1:0] PMPADDR_ARRAY_REGW [`PMP_ENTRIES-1:0], // *** this one especially has a large note attached to it in pmpchecker.

  output  logic            PMALoadAccessFaultM, PMAStoreAccessFaultM,
  output  logic            PMPLoadAccessFaultM, PMPStoreAccessFaultM, // *** can these be parameterized? we dont need the m stage ones for the immu and vice versa.
>>>>>>> 4a6abe0f
  
  output logic 		      DSquashBusAccessM
//  output logic [5:0]       DHSELRegionsM
  
);

  logic SquashSCM;
  logic DTLBPageFaultM;
  logic MemAccessM;

  logic preCommittedM;

  typedef enum {STATE_READY,
		STATE_FETCH,
		STATE_FETCH_AMO_1,
		STATE_FETCH_AMO_2,
		STATE_STALLED,
		STATE_PTW_READY,
		STATE_PTW_FETCH,
		STATE_PTW_DONE} statetype;
  statetype CurrState, NextState;
		

  logic PMPInstrAccessFaultF, PMAInstrAccessFaultF; // *** these are just so that the mmu has somewhere to put these outputs since they aren't used in dmem
  // *** if you're allowed to parameterize outputs/ inputs existence, these are an easy delete.

  // for time being until we have a dcache the AHB Lite read bus HRDATAW will be connected to the
  // CPU's read data input ReadDataW.
  assign ReadDataW = HRDATAW;
    
  mmu #(.ENTRY_BITS(`DTLB_ENTRY_BITS), .IMMU(0))
  dmmu(.TLBAccessType(MemRWM),
       .VirtualAddress(MemAdrM),
       .Size(Funct3M[1:0]),
       .PTEWriteVal(PageTableEntryM),
       .PageTypeWriteVal(PageTypeM),
       .TLBWrite(DTLBWriteM),
       .TLBFlush(DTLBFlushM),
       .PhysicalAddress(MemPAdrM),
       .TLBMiss(DTLBMissM),
       .TLBHit(DTLBHitM),
       .TLBPageFault(DTLBPageFaultM),
       .InstrReadF(1'b0),
       .AtomicAccessM(AtomicMaskedM[1]), 
       .MemWriteM(MemRWM[0]),
       .MemReadM(MemRWM[1]),
       .SquashBusAccess(DSquashBusAccessM),
//       .SelRegions(DHSELRegionsM),
       .*); // *** the pma/pmp instruction acess faults don't really matter here. is it possible to parameterize which outputs exist?

  // Specify which type of page fault is occurring
  assign DTLBLoadPageFaultM = DTLBPageFaultM & MemRWM[1];
  assign DTLBStorePageFaultM = DTLBPageFaultM & MemRWM[0];

  // Determine if an Unaligned access is taking place
  always_comb
    case(Funct3M[1:0]) 
      2'b00:  DataMisalignedM = 0;                       // lb, sb, lbu
      2'b01:  DataMisalignedM = MemAdrM[0];              // lh, sh, lhu
      2'b10:  DataMisalignedM = MemAdrM[1] | MemAdrM[0]; // lw, sw, flw, fsw, lwu
      2'b11:  DataMisalignedM = |MemAdrM[2:0];           // ld, sd, fld, fsd
    endcase 

  // Squash unaligned data accesses and failed store conditionals
  // *** this is also the place to squash if the cache is hit
  // Changed DataMisalignedM to a larger combination of trap sources
  // NonBusTrapM is anything that the bus doesn't contribute to producing 
  // By contrast, using TrapM results in circular logic errors
  assign MemReadM = MemRWM[1] & ~NonBusTrapM & ~DTLBMissM & CurrState != STATE_STALLED;
  assign MemWriteM = MemRWM[0] & ~NonBusTrapM & ~DTLBMissM & ~SquashSCM & CurrState != STATE_STALLED;
  assign AtomicMaskedM = CurrState != STATE_STALLED ? AtomicM : 2'b00 ;
  assign MemAccessM = MemReadM | MemWriteM;

  // Determine if M stage committed
  // Reset whenever unstalled. Set when access successfully occurs
  flopr #(1) committedMreg(clk,reset,(CommittedM | CommitM) & StallM,preCommittedM);
  assign CommittedM = preCommittedM | CommitM;

  // Determine if address is valid
  assign LoadMisalignedFaultM = DataMisalignedM & MemRWM[1];
  assign LoadAccessFaultM = MemRWM[1];
  assign StoreMisalignedFaultM = DataMisalignedM & MemRWM[0];
  assign StoreAccessFaultM = MemRWM[0];

  // Handle atomic load reserved / store conditional
  generate
    if (`A_SUPPORTED) begin // atomic instructions supported
      logic [`PA_BITS-1:2] ReservationPAdrW;
      logic             ReservationValidM, ReservationValidW; 
      logic             lrM, scM, WriteAdrMatchM;

      assign lrM = MemReadM && AtomicM[0];
      assign scM = MemRWM[0] && AtomicM[0]; 
      assign WriteAdrMatchM = MemRWM[0] && (MemPAdrM[`PA_BITS-1:2] == ReservationPAdrW) && ReservationValidW;
      assign SquashSCM = scM && ~WriteAdrMatchM;
      always_comb begin // ReservationValidM (next value of valid reservation)
        if (lrM) ReservationValidM = 1;  // set valid on load reserve
        else if (scM || WriteAdrMatchM) ReservationValidM = 0; // clear valid on store to same address or any sc
        else ReservationValidM = ReservationValidW; // otherwise don't change valid
      end
      flopenrc #(`PA_BITS-2) resadrreg(clk, reset, FlushW, lrM, MemPAdrM[`PA_BITS-1:2], ReservationPAdrW); // could drop clear on this one but not valid
      flopenrc #(1) resvldreg(clk, reset, FlushW, lrM, ReservationValidM, ReservationValidW);
      flopenrc #(1) squashreg(clk, reset, FlushW, ~StallW, SquashSCM, SquashSCW);
    end else begin // Atomic operations not supported
      assign SquashSCM = 0;
      assign SquashSCW = 0; 
    end
  endgenerate

  // Data stall
  //assign DataStall = (NextState == STATE_FETCH) || (NextState == STATE_FETCH_AMO_1) || (NextState == STATE_FETCH_AMO_2);
  assign HPTWReady = (CurrState == STATE_READY);
  

  // Ross Thompson April 22, 2021
  // for now we need to handle the issue where the data memory interface repeately
  // requests data from memory rather than issuing a single request.


  flopenl #(.TYPE(statetype)) stateReg(.clk(clk),
				       .load(reset),
				       .en(1'b1),
				       .d(NextState),
				       .val(STATE_READY),
				       .q(CurrState));

  always_comb begin
    case (CurrState)
      STATE_READY:
	if (DTLBMissM) begin
	  NextState = STATE_PTW_READY;
	  DataStall = 1'b1;
	end else if (AtomicMaskedM[1]) begin 
	  NextState = STATE_FETCH_AMO_1; // *** should be some misalign check
	  DataStall = 1'b1;
	end else if((MemReadM & AtomicM[0]) | (MemWriteM & AtomicM[0])) begin
	  NextState = STATE_FETCH_AMO_2; 
	  DataStall = 1'b1;
	end else if (MemAccessM & ~DataMisalignedM) begin
	  NextState = STATE_FETCH;
	  DataStall = 1'b1;
	end else begin
          NextState = STATE_READY;
	  DataStall = 1'b0;
	end
      STATE_FETCH_AMO_1: begin
	DataStall = 1'b1;
	if (MemAckW) begin
	  NextState = STATE_FETCH_AMO_2;
	end else begin 
	  NextState = STATE_FETCH_AMO_1;
	end
      end
      STATE_FETCH_AMO_2: begin
	DataStall = 1'b1;	
	if (MemAckW & ~StallW) begin
	  NextState = STATE_FETCH_AMO_2;
	end else if (MemAckW & StallW) begin
          NextState = STATE_STALLED;
	end else begin
	  NextState = STATE_FETCH_AMO_2;
	end
      end
      STATE_FETCH: begin
	  DataStall = 1'b1;
	if (MemAckW & ~StallW) begin
	  NextState = STATE_READY;
	end else if (MemAckW & StallW) begin
	  NextState = STATE_STALLED;
	end else begin
	  NextState = STATE_FETCH;
	end
      end
      STATE_STALLED: begin
	DataStall = 1'b0;
	if (~StallW) begin
	  NextState = STATE_READY;
	end else begin
	  NextState = STATE_STALLED;
	end
      end
      STATE_PTW_READY: begin
	DataStall = 1'b0;
	if (DTLBWriteM) begin
	  NextState = STATE_READY;
	end else if (MemReadM & ~DataMisalignedM) begin
	  NextState = STATE_PTW_FETCH;
	end else begin
	  NextState = STATE_PTW_READY;
	end
      end
      STATE_PTW_FETCH : begin
	DataStall = 1'b1;
	if (MemAckW & ~DTLBWriteM) begin
	  NextState = STATE_PTW_READY;
	end else if (MemAckW & DTLBWriteM) begin
	  NextState = STATE_READY;
	end else begin
	  NextState = STATE_PTW_FETCH;
	end
      end
      STATE_PTW_DONE: begin
	NextState = STATE_READY;
      end
      default: begin
	DataStall = 1'b0;
	NextState = STATE_READY;
      end
    endcase
  end // always_comb

  // *** for now just pass through size
  assign Funct3MfromLSU = Funct3M;
  assign StallWfromLSU = StallW;
  

endmodule
<|MERGE_RESOLUTION|>--- conflicted
+++ resolved
@@ -85,27 +85,14 @@
   output logic 		      DTLBHitM, // not connected 
   
   // PMA/PMP (inside mmu) signals
-<<<<<<< HEAD
-  input logic [31:0] 	      HADDR, // *** replace all of these H inputs with physical adress once pma checkers have been edited to use paddr as well.
-  input logic [2:0] 	      HSIZE,
-  input logic 		      HWRITE,
-  input logic 		      AtomicAccessM, WriteAccessM, ReadAccessM, // execute access is hardwired to zero in this mmu because we're only working with data in the M stage.
-  input logic [63:0] 	      PMPCFG01_REGW, PMPCFG23_REGW, // *** all of these come from the privileged unit, so thwyre gonna have to come over into ifu and dmem
-  input 		      var logic [`XLEN-1:0] PMPADDR_ARRAY_REGW [`PMP_ENTRIES-1:0], // *** this one especially has a large note attached to it in pmpchecker.
-
-  output logic 		      PMALoadAccessFaultM, PMAStoreAccessFaultM,
-  output logic 		      PMPLoadAccessFaultM, PMPStoreAccessFaultM, // *** can these be parameterized? we dont need the m stage ones for the immu and vice versa.
-=======
   input  logic [31:0]      HADDR, // *** replace all of these H inputs with physical adress once pma checkers have been edited to use paddr as well.
   input  logic [2:0]       HSIZE, HBURST,
   input  logic             HWRITE,
-  input  logic             AtomicAccessM, WriteAccessM, ReadAccessM, // execute access is hardwired to zero in this mmu because we're only working with data in the M stage.
   input  var logic [63:0]      PMPCFG_ARRAY_REGW[`PMP_ENTRIES/8-1:0],
   input  var logic [`XLEN-1:0] PMPADDR_ARRAY_REGW [`PMP_ENTRIES-1:0], // *** this one especially has a large note attached to it in pmpchecker.
 
   output  logic            PMALoadAccessFaultM, PMAStoreAccessFaultM,
   output  logic            PMPLoadAccessFaultM, PMPStoreAccessFaultM, // *** can these be parameterized? we dont need the m stage ones for the immu and vice versa.
->>>>>>> 4a6abe0f
   
   output logic 		      DSquashBusAccessM
 //  output logic [5:0]       DHSELRegionsM
@@ -148,10 +135,10 @@
        .TLBMiss(DTLBMissM),
        .TLBHit(DTLBHitM),
        .TLBPageFault(DTLBPageFaultM),
-       .InstrReadF(1'b0),
+       .ExecuteAccessF(1'b0),
        .AtomicAccessM(AtomicMaskedM[1]), 
-       .MemWriteM(MemRWM[0]),
-       .MemReadM(MemRWM[1]),
+       .WriteAccessM(MemRWM[0]),
+       .ReadAccessM(MemRWM[1]),
        .SquashBusAccess(DSquashBusAccessM),
 //       .SelRegions(DHSELRegionsM),
        .*); // *** the pma/pmp instruction acess faults don't really matter here. is it possible to parameterize which outputs exist?
