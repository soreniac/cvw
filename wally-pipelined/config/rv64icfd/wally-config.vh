--- conflicted
+++ resolved
@@ -24,11 +24,7 @@
 // OF OR IN CONNECTION WITH THE SOFTWARE OR THE USE OR OTHER DEALINGS IN THE SOFTWARE.
 ///////////////////////////////////////////
 
-<<<<<<< HEAD
 // include shared configuration
-=======
-`include "wally-constants.vh"
->>>>>>> 95cc7029
 `include "wally-shared.vh"
 
 `define BUILDROOT 0
