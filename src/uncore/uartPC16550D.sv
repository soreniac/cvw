--- conflicted
+++ resolved
@@ -520,11 +520,7 @@
       intrpending = 0;
     end
   end
-<<<<<<< HEAD
-  always_ff @(posedge PCLK) INTR <= #1 intrpending; // prevent glitches on interrupt pin
-=======
-  always @(posedge PCLK) INTR <= intrpending; // prevent glitches on interrupt pin
->>>>>>> 8c67a769
+  always_ff @(posedge PCLK) INTR <= intrpending; // prevent glitches on interrupt pin
 
   // Side effect of reading LSR is lowering overrun, parity, framing, break intr's
   assign setSquashRXerrIP = ~MEMRb & (A==3'b101);
