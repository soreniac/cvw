///////////////////////////////////////////
// 1 port sram.
//
// Written: ross1728@gmail.com
// Created: 3 May 2021
// Modified: 20 January 2023
//
// Purpose: Storage and read/write access to data cache data, tag valid, dirty, and replacement.
//          Basic sram with 1 read write port.
//          When clk rises Addr and LineWriteData are sampled.
//          Following the clk edge read data is output from the sampled Addr.
// 
// Documentation: 
//
// A component of the CORE-V-WALLY configurable RISC-V project.
// 
// Copyright (C) 2021-23 Harvey Mudd College & Oklahoma State University
//
// SPDX-License-Identifier: Apache-2.0 WITH SHL-2.1
//
// Licensed under the Solderpad Hardware License v 2.1 (the “License”); you may not use this file 
// except in compliance with the License, or, at your option, the Apache License version 2.0. You 
// may obtain a copy of the License at
//
// https://solderpad.org/licenses/SHL-2.1/
//
// Unless required by applicable law or agreed to in writing, any work distributed under the 
// License is distributed on an “AS IS” BASIS, WITHOUT WARRANTIES OR CONDITIONS OF ANY KIND, 
// either express or implied. See the License for the specific language governing permissions 
// and limitations under the License.
////////////////////////////////////////////////////////////////////////////////////////////////

// WIDTH is number of bits in one "word" of the memory, DEPTH is number of such words

<<<<<<< HEAD
module ram1p1rwbe import cvw::*; #(parameter cvw_t P, parameter DEPTH=64, WIDTH=44) (
=======
`include "wally-config.vh"

module ram1p1rwbe #(parameter DEPTH=128, WIDTH=256, PRELOAD_ENABLED=0) (
>>>>>>> 6a996cd8
  input logic                     clk,
  input logic                     ce,
  input logic [$clog2(DEPTH)-1:0] addr,
  input logic [WIDTH-1:0]         din,
  input logic                     we,
  input logic [(WIDTH-1)/8:0]     bwe,
  output logic [WIDTH-1:0]        dout
);

  logic [WIDTH-1:0]               RAM[DEPTH-1:0];

  // ***************************************************************************
  // TRUE SRAM macro
  // ***************************************************************************
  if ((P.USE_SRAM == 1) & (WIDTH == 128) & (DEPTH == 64)) begin // Cache data subarray
    genvar index;
    // 64 x 128-bit SRAM
    logic [WIDTH-1:0] BitWriteMask;
    for (index=0; index < WIDTH; index++) 
      assign BitWriteMask[index] = bwe[index/8];
    ram1p1rwbe_64x128 sram1A (.CLK(clk), .CEB(~ce), .WEB(~we),
      .A(addr), .D(din), 
      .BWEB(~BitWriteMask), .Q(dout));
    
  end else if ((P.USE_SRAM == 1) & (WIDTH == 44)  & (DEPTH == 64)) begin // RV64 cache tag
    genvar index;
    // 64 x 44-bit SRAM
    logic [WIDTH-1:0] BitWriteMask;
    for (index=0; index < WIDTH; index++) 
      assign BitWriteMask[index] = bwe[index/8];
    ram1p1rwbe_64x44 sram1B (.CLK(clk), .CEB(~ce), .WEB(~we),
      .A(addr), .D(din), 
      .BWEB(~BitWriteMask), .Q(dout));

  end else if ((P.USE_SRAM == 1) & (WIDTH == 22)  & (DEPTH == 64)) begin // RV32 cache tag
    genvar index;
    // 64 x 22-bit SRAM
    logic [WIDTH-1:0] BitWriteMask;
    for (index=0; index < WIDTH; index++) 
      assign BitWriteMask[index] = bwe[index/8];
    ram1p1rwbe_64x22 sram1B (.CLK(clk), .CEB(~ce), .WEB(~we),
      .A(addr), .D(din), 
      .BWEB(~BitWriteMask), .Q(dout));     
    
    // ***************************************************************************
    // READ first SRAM model
    // ***************************************************************************
  end else begin: ram
    integer i;

    if (PRELOAD_ENABLED) begin
      initial begin
        RAM[0] = 64'h00600100d2e3ca40;
      end
    end
    
    // Read
    logic [$clog2(DEPTH)-1:0] addrd;
    flopen #($clog2(DEPTH)) adrreg(clk, ce, addr, addrd);
    assign dout = RAM[addrd];

    /*      // Read
     always_ff @(posedge clk) 
     if(ce) dout <= #1 mem[addr]; */

    // Write divided into part for bytes and part for extra msbs
    // Questa sim version 2022.3_2 does not allow multiple drivers for RAM when using always_ff.
    // Therefore these always blocks use the older always @(posedge clk) 
    if(WIDTH >= 8) 
      always @(posedge clk) 
        if (ce & we) 
          for(i = 0; i < WIDTH/8; i++) 
            if(bwe[i]) RAM[addr][i*8 +: 8] <= #1 din[i*8 +: 8];
  
    if (WIDTH%8 != 0) // handle msbs if width not a multiple of 8
      always @(posedge clk) 
        if (ce & we & bwe[WIDTH/8])
          RAM[addr][WIDTH-1:WIDTH-WIDTH%8] <= #1 din[WIDTH-1:WIDTH-WIDTH%8];
  end

endmodule<|MERGE_RESOLUTION|>--- conflicted
+++ resolved
@@ -32,13 +32,8 @@
 
 // WIDTH is number of bits in one "word" of the memory, DEPTH is number of such words
 
-<<<<<<< HEAD
-module ram1p1rwbe import cvw::*; #(parameter cvw_t P, parameter DEPTH=64, WIDTH=44) (
-=======
-`include "wally-config.vh"
-
-module ram1p1rwbe #(parameter DEPTH=128, WIDTH=256, PRELOAD_ENABLED=0) (
->>>>>>> 6a996cd8
+module ram1p1rwbe import cvw::*; #(parameter cvw_t P, parameter DEPTH=64, WIDTH=44, 
+                                   parameter PRELOAD_ENABLED=0) (
   input logic                     clk,
   input logic                     ce,
   input logic [$clog2(DEPTH)-1:0] addr,
