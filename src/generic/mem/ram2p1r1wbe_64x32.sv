--- conflicted
+++ resolved
@@ -42,16 +42,8 @@
 );
 
    // replace "generic64x32RAM" with "TSDN..64X32.." module from your memory vendor
-<<<<<<< HEAD
-  TSDN28HPCPA64X32M4MW sramIP (.CLKA, .CLKB, .CEBA, .CEBB, .WEBA, .WEBB, 
-			   .AA, .AB, .DA, .DB, .BWEBA, .BWEBB, .QA, .QB);
-  // generic64x32RAM sramIP (.CLKA, .CLKB, .CEBA, .CEBB, .WEBA, .WEBB, 
-//			   .AA, .AB, .DA, .DB, .BWEBA, .BWEBB, .QA, .QB);
-
-=======
    //generic64x32RAM sramIP (.CLKA, .CLKB, .CEBA, .CEBB, .WEBA, .WEBB, 
 	 //		   .AA, .AB, .DA, .DB, .BWEBA, .BWEBB, .QA, .QB);
   TSDN28HPCPA64X32M4MW sramIP(.CLKA, .CLKB, .CEBA, .CEBB, .WEBA, .WEBB, 
 			   .AA, .AB, .DA, .DB, .BWEBA, .BWEBB, .QA, .QB);
->>>>>>> 0aed2365
 endmodule