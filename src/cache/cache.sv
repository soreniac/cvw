///////////////////////////////////////////
// cache 
//
// Written: Ross Thompson ross1728@gmail.com
// Created: 7 July 2021
// Modified: 20 January 2023
//
// Purpose: Implements the I$ and D$. Interfaces with requests from IEU and HPTW and ahbcacheinterface
//
// Documentation: RISC-V System on Chip Design Chapter 7 (Figures 7.9, 7.10, and 7.19)
//
// A component of the CORE-V-WALLY configurable RISC-V project.
//
// Copyright (C) 2021-23 Harvey Mudd College & Oklahoma State University
//
// SPDX-License-Identifier: Apache-2.0 WITH SHL-2.1
//
// Licensed under the Solderpad Hardware License v 2.1 (the “License”); you may not use this file 
// except in compliance with the License, or, at your option, the Apache License version 2.0. You 
// may obtain a copy of the License at
//
// https://solderpad.org/licenses/SHL-2.1/
//
// Unless required by applicable law or agreed to in writing, any work distributed under the 
// License is distributed on an “AS IS” BASIS, WITHOUT WARRANTIES OR CONDITIONS OF ANY KIND, 
// either express or implied. See the License for the specific language governing permissions 
// and limitations under the License.
////////////////////////////////////////////////////////////////////////////////////////////////

`include "wally-config.vh"

module cache #(parameter LINELEN,  NUMLINES,  NUMWAYS, LOGBWPL, WORDLEN, MUXINTERVAL, READ_ONLY_CACHE) (
  input  logic                   clk,
  input  logic                   reset,
  input  logic                   Stall,             // Stall the cache, preventing new accesses. In-flight access finished but does not return to READY
  input  logic                   FlushStage,        // Pipeline flush of second stage (prevent writes and bus operations)
  // cpu side
  input  logic [1:0]             CacheRW,           // [1] Read, [0] Write 
  input  logic [1:0]             CacheAtomic,       // Atomic operation
  input  logic                   FlushCache,        // Flush all dirty lines back to memory
  input  logic                   InvalidateCache,   // Clear all valid bits
  input  logic [11:0]            NextSet,           // Virtual address, but we only use the lower 12 bits.
  input  logic [`PA_BITS-1:0]    PAdr,              // Physical address
  input  logic [(WORDLEN-1)/8:0] ByteMask,          // Which bytes to write (D$ only)
  input  logic [WORDLEN-1:0]     CacheWriteData,    // Data to write to cache (D$ only)
  output logic                   CacheCommitted,    // Cache has started bus operation that shouldn't be interrupted
  output logic                   CacheStall,        // Cache stalls pipeline during multicycle operation
  output logic [WORDLEN-1:0]     ReadDataWord,      // Word read from cache (goes to CPU and bus)
  // to performance counters to cpu
  output logic                   CacheMiss,         // Cache miss
  output logic                   CacheAccess,       // Cache access
  // lsu control
  input  logic                   SelHPTW,           // Use PAdr from Hardware Page Table Walker rather than NextSet
  // Bus fsm interface
  input  logic                   CacheBusAck,       // Bus operation completed
  input  logic                   SelBusBeat,        // Word in cache line comes from BeatCount
  input  logic [LOGBWPL-1:0]     BeatCount,         // Beat in burst
  input  logic [LINELEN-1:0]     FetchBuffer,       // Buffer long enough to hold entire cache line arriving from bus
  output logic [1:0]             CacheBusRW,        // [1] Read (cache line fetch) or [0] write bus (cache line writeback)
  output logic [`PA_BITS-1:0]    CacheBusAdr        // Address for bus access
);

  // Cache parameters
  localparam                     LINEBYTELEN = LINELEN/8;            // Line length in bytes
  localparam                     OFFSETLEN = $clog2(LINEBYTELEN);    // Number of bits in offset field
  localparam                     SETLEN = $clog2(NUMLINES);          // Number of set bits
  localparam                     SETTOP = SETLEN+OFFSETLEN;          // Number of set plus offset bits
  localparam                     TAGLEN = `PA_BITS - SETTOP;         // Number of tag bits
  localparam                     CACHEWORDSPERLINE = LINELEN/WORDLEN;// Number of words in cache line
  localparam                     LOGCWPL = $clog2(CACHEWORDSPERLINE);// Log2 of ^
  localparam                     FLUSHADRTHRESHOLD = NUMLINES - 1;   // Used to determine when flush is complete
  localparam                     LOGLLENBYTES = $clog2(WORDLEN/8);   // Number of bits to address a word


  logic                          SelAdr;
  logic [SETLEN-1:0]             CacheSet;
  logic [LINELEN-1:0]            LineWriteData;
  logic                          ClearDirty, SetDirty, SetValid;
  logic [LINELEN-1:0]            ReadDataLineWay [NUMWAYS-1:0];
  logic [NUMWAYS-1:0]            HitWay, ValidWay;
  logic                          CacheHit;
  logic [NUMWAYS-1:0]            VictimWay, DirtyWay;
  logic                          LineDirty;
  logic [TAGLEN-1:0]             TagWay [NUMWAYS-1:0];
  logic [TAGLEN-1:0]             Tag;
  logic [SETLEN-1:0]             FlushAdr, NextFlushAdr, FlushAdrP1;
  logic                          FlushAdrCntEn, FlushCntRst;
  logic                          FlushAdrFlag, FlushWayFlag;
  logic [NUMWAYS-1:0]            FlushWay, NextFlushWay;
  logic                          FlushWayCntEn;
  logic                          SelWriteback;
  logic                          LRUWriteEn;
  logic                          SelFlush;
  logic                          ResetOrFlushCntRst;
  logic [LINELEN-1:0]            ReadDataLine, ReadDataLineCache;
  logic                          SelFetchBuffer;
  logic                          CacheEn;
  logic [LINELEN/8-1:0]          LineByteMask;
  logic [$clog2(LINELEN/8) - $clog2(MUXINTERVAL/8) - 1:0] WordOffsetAddr;

  genvar                         index;
  
  /////////////////////////////////////////////////////////////////////////////////////////////
  // Read Path
  /////////////////////////////////////////////////////////////////////////////////////////////

  // Choose read address (CacheSet).  Normally use NextSet, but use PAdr during stalls
  // and FlushAdr when handling D$ flushes
  // The icache must update to the newest PCNextF on flush as it is probably a trap.  Trap
  // sets PCNextF to XTVEC and the icache must start reading the instruction.
  if (!READ_ONLY_CACHE) begin
    logic [1:0]                    AdrSelMuxSel;
    assign AdrSelMuxSel = {SelFlush, SelAdr | SelHPTW};
    mux3 #(SETLEN) AdrSelMux(NextSet[SETTOP-1:OFFSETLEN], PAdr[SETTOP-1:OFFSETLEN], FlushAdr,
    AdrSelMuxSel, CacheSet);
  end
  else begin
     logic                         AdrSelMuxSel;
     assign AdrSelMuxSel = ((SelAdr | SelHPTW) & ~FlushStage);
     mux2 #(SETLEN) AdrSelMux(NextSet[SETTOP-1:OFFSETLEN], PAdr[SETTOP-1:OFFSETLEN],
    AdrSelMuxSel, CacheSet);
  end
  // Array of cache ways, along with victim, hit, dirty, and read merging logic
  cacheway #(NUMLINES, LINELEN, TAGLEN, OFFSETLEN, SETLEN, READ_ONLY_CACHE) CacheWays[NUMWAYS-1:0](
    .clk, .reset, .CacheEn, .CacheSet, .PAdr, .LineWriteData, .LineByteMask,
    .SetValid, .SetDirty, .ClearDirty, .SelWriteback, .VictimWay,
    .FlushWay, .SelFlush, .ReadDataLineWay, .HitWay, .ValidWay, .DirtyWay, .TagWay, .FlushStage, .InvalidateCache);

  // Select victim way for associative caches
  if(NUMWAYS > 1) begin:vict
    cacheLRU #(NUMWAYS, SETLEN, OFFSETLEN, NUMLINES) cacheLRU(
<<<<<<< HEAD
      .clk, .reset, .CacheEn, .HitWay, .ValidWay, .VictimWay, .CacheSet, .LRUWriteEn(LRUWriteEn & ~FlushStage),
=======
      .clk, .reset, .CacheEn, .FlushStage, .HitWay, .ValidWay, .VictimWay, .CacheSet, .LRUWriteEn,
>>>>>>> 7fd9b08c
      .SetValid, .PAdr(PAdr[SETTOP-1:OFFSETLEN]), .InvalidateCache, .FlushCache);
  end else 
    assign VictimWay = 1'b1; // one hot.

  assign CacheHit = |HitWay;
  assign LineDirty = |DirtyWay;

  // ReadDataLineWay is a 2d array of cache line len by number of ways.
  // Need to OR together each way in a bitwise manner.
  // Final part of the AO Mux.  First is the AND in the cacheway.
  or_rows #(NUMWAYS, LINELEN) ReadDataAOMux(.a(ReadDataLineWay), .y(ReadDataLineCache));
  or_rows #(NUMWAYS, TAGLEN) TagAOMux(.a(TagWay), .y(Tag));

  // Data cache needs to choose word offset from PAdr or BeatCount to writeback dirty lines
  if(!READ_ONLY_CACHE) 
    mux2 #(LOGBWPL) WordAdrrMux(.d0(PAdr[$clog2(LINELEN/8) - 1 : $clog2(MUXINTERVAL/8)]), 
      .d1(BeatCount), .s(SelBusBeat),
      .y(WordOffsetAddr)); 
  else 
    assign WordOffsetAddr = PAdr[$clog2(LINELEN/8) - 1 : $clog2(MUXINTERVAL/8)];
  
  // Bypass cache array to save a cycle when finishing a load miss
  mux2 #(LINELEN) EarlyReturnMux(ReadDataLineCache, FetchBuffer, SelFetchBuffer, ReadDataLine);

  // Select word from cache line
  subcachelineread #(LINELEN, WORDLEN, MUXINTERVAL) subcachelineread(
    .PAdr(WordOffsetAddr), .ReadDataLine, .ReadDataWord);
  
  // Bus address for fetch, writeback, or flush writeback
  if (!READ_ONLY_CACHE)
    mux3 #(`PA_BITS) CacheBusAdrMux(.d0({PAdr[`PA_BITS-1:OFFSETLEN], {OFFSETLEN{1'b0}}}),
      .d1({Tag, PAdr[SETTOP-1:OFFSETLEN], {OFFSETLEN{1'b0}}}),
      .d2({Tag, FlushAdr, {OFFSETLEN{1'b0}}}),
      .s({SelFlush, SelWriteback}), .y(CacheBusAdr));
  else
    assign CacheBusAdr = {PAdr[`PA_BITS-1:OFFSETLEN], {OFFSETLEN{1'b0}}};

  /////////////////////////////////////////////////////////////////////////////////////////////
  // Write Path
  /////////////////////////////////////////////////////////////////////////////////////////////
  if(!READ_ONLY_CACHE) begin:WriteSelLogic
    logic [CACHEWORDSPERLINE-1:0]  MemPAdrDecoded;
    logic [LINELEN/8-1:0]          DemuxedByteMask, FetchBufferByteSel;

    // Adjust byte mask from word to cache line
    onehotdecoder #(LOGCWPL) adrdec(.bin(PAdr[LOGCWPL+LOGLLENBYTES-1:LOGLLENBYTES]), .decoded(MemPAdrDecoded));
    for(index = 0; index < 2**LOGCWPL; index++) begin
       assign DemuxedByteMask[(index+1)*(WORDLEN/8)-1:index*(WORDLEN/8)] = MemPAdrDecoded[index] ? ByteMask : '0;
    end
    assign FetchBufferByteSel = SetValid & ~SetDirty ? '1 : ~DemuxedByteMask;  // If load miss set all muxes to 1.

    // Merge write data into fetched cache line for store miss
    for(index = 0; index < LINELEN/8; index++) begin
       mux2 #(8) WriteDataMux(.d0(CacheWriteData[(8*index)%WORDLEN+7:(8*index)%WORDLEN]),
         .d1(FetchBuffer[8*index+7:8*index]), .s(FetchBufferByteSel[index]), .y(LineWriteData[8*index+7:8*index]));
    end
    assign LineByteMask = SetValid ? '1 : SetDirty ? DemuxedByteMask : '0;
  end
  else
    begin:WriteSelLogic
       // No need for this mux if the cache does not handle writes.
       assign LineWriteData = FetchBuffer;
       assign LineByteMask = '1;
    end
  /////////////////////////////////////////////////////////////////////////////////////////////
  // Flush logic
  /////////////////////////////////////////////////////////////////////////////////////////////

  if (!READ_ONLY_CACHE) begin:flushlogic
    // Flush address (line number)
    assign ResetOrFlushCntRst = reset | FlushCntRst;
    flopenr #(SETLEN) FlushAdrReg(clk, ResetOrFlushCntRst, FlushAdrCntEn, FlushAdrP1, NextFlushAdr);
    mux2    #(SETLEN) FlushAdrMux(NextFlushAdr, FlushAdrP1, FlushAdrCntEn, FlushAdr);
    assign FlushAdrP1 = NextFlushAdr + 1'b1;
    assign FlushAdrFlag = (NextFlushAdr == FLUSHADRTHRESHOLD[SETLEN-1:0]);

    // Flush way
    flopenl #(NUMWAYS) FlushWayReg(clk, FlushWayCntEn, ResetOrFlushCntRst, {{NUMWAYS-1{1'b0}}, 1'b1}, NextFlushWay, FlushWay);
    if(NUMWAYS > 1) assign NextFlushWay = {FlushWay[NUMWAYS-2:0], FlushWay[NUMWAYS-1]};
    else            assign NextFlushWay = FlushWay[NUMWAYS-1];
    assign FlushWayFlag = FlushWay[NUMWAYS-1];
  end // block: flushlogic
  else begin:flushlogic
     assign FlushWayFlag = 0;
     assign FlushAdrFlag = 0;
  end
   
  /////////////////////////////////////////////////////////////////////////////////////////////
  // Cache FSM
  /////////////////////////////////////////////////////////////////////////////////////////////

  cachefsm #(READ_ONLY_CACHE) cachefsm(.clk, .reset, .CacheBusRW, .CacheBusAck, 
    .FlushStage, .CacheRW, .CacheAtomic, .Stall,
    .CacheHit, .LineDirty, .CacheStall, .CacheCommitted, 
    .CacheMiss, .CacheAccess, .SelAdr, 
    .ClearDirty, .SetDirty, .SetValid, .SelWriteback, .SelFlush,
    .FlushAdrCntEn, .FlushWayCntEn, .FlushCntRst,
    .FlushAdrFlag, .FlushWayFlag, .FlushCache, .SelFetchBuffer,
    .InvalidateCache, .CacheEn, .LRUWriteEn);
endmodule <|MERGE_RESOLUTION|>--- conflicted
+++ resolved
@@ -129,11 +129,7 @@
   // Select victim way for associative caches
   if(NUMWAYS > 1) begin:vict
     cacheLRU #(NUMWAYS, SETLEN, OFFSETLEN, NUMLINES) cacheLRU(
-<<<<<<< HEAD
-      .clk, .reset, .CacheEn, .HitWay, .ValidWay, .VictimWay, .CacheSet, .LRUWriteEn(LRUWriteEn & ~FlushStage),
-=======
       .clk, .reset, .CacheEn, .FlushStage, .HitWay, .ValidWay, .VictimWay, .CacheSet, .LRUWriteEn,
->>>>>>> 7fd9b08c
       .SetValid, .PAdr(PAdr[SETTOP-1:OFFSETLEN]), .InvalidateCache, .FlushCache);
   end else 
     assign VictimWay = 1'b1; // one hot.
