///////////////////////////////////////////
// cacheLRU.sv
//
// Written: Rose Thompson ross1728@gmail.com
// Created: 20 July 2021
// Modified: 20 January 2023
//
// Purpose: Implements Pseudo LRU. Tested for Powers of 2.
//
// Documentation: RISC-V System on Chip Design Chapter 7 (Figures 7.8 and 7.15 to 7.18)
//
// A component of the CORE-V-WALLY configurable RISC-V project.
// https://github.com/openhwgroup/cvw
//
// Copyright (C) 2021-23 Harvey Mudd College & Oklahoma State University
//
// SPDX-License-Identifier: Apache-2.0 WITH SHL-2.1
//
// Licensed under the Solderpad Hardware License v 2.1 (the “License”); you may not use this file 
// except in compliance with the License, or, at your option, the Apache License version 2.0. You 
// may obtain a copy of the License at
//
// https://solderpad.org/licenses/SHL-2.1/
//
// Unless required by applicable law or agreed to in writing, any work distributed under the 
// License is distributed on an “AS IS” BASIS, WITHOUT WARRANTIES OR CONDITIONS OF ANY KIND, 
// either express or implied. See the License for the specific language governing permissions 
// and limitations under the License.
////////////////////////////////////////////////////////////////////////////////////////////////

module cacheLRU
  #(parameter NUMWAYS = 4, SETLEN = 9, OFFSETLEN = 5, NUMLINES = 128) (
  input  logic                clk, 
  input  logic                reset,
  input  logic                FlushStage,
  input  logic                CacheEn,         // Enable the cache memory arrays.  Disable hold read data constant
  input  logic [NUMWAYS-1:0]  HitWay,          // Which way is valid and matches PAdr's tag
  input  logic [NUMWAYS-1:0]  ValidWay,        // Which ways for a particular set are valid, ignores tag
  input  logic [SETLEN-1:0]   CacheSetData,    // Cache address, the output of the address select mux, NextAdr, PAdr, or FlushAdr
  input  logic [SETLEN-1:0]   CacheSetTag,     // Cache address, the output of the address select mux, NextAdr, PAdr, or FlushAdr
  input  logic [SETLEN-1:0]   PAdr,            // Physical address 
  input  logic                LRUWriteEn,      // Update the LRU state
  input  logic                SetValid,        // Set the dirty bit in the selected way and set
  input  logic                ClearValid,      // Clear the dirty bit in the selected way and set
  input  logic                InvalidateCache, // Clear all valid bits
  output logic [NUMWAYS-1:0]  VictimWay        // LRU selects a victim to evict
);

  localparam                           LOGNUMWAYS = $clog2(NUMWAYS);

  logic [NUMWAYS-2:0]                  LRUMemory [NUMLINES-1:0];
  logic [NUMWAYS-2:0]                  CurrLRU;
  logic [NUMWAYS-2:0]                  NextLRU;
  logic [LOGNUMWAYS-1:0]               HitWayEncoded, Way;
  logic [NUMWAYS-2:0]                  WayExpanded;
  logic                                AllValid;
  
  genvar                               row;

  /* verilator lint_off UNOPTFLAT */
  // Rose: For some reason verilator does not like this.  I checked and it is not a circular path.
  logic [NUMWAYS-2:0]                  LRUUpdate;
  logic [LOGNUMWAYS-1:0] Intermediate [NUMWAYS-2:0];
  /* verilator lint_on UNOPTFLAT */

  logic [NUMWAYS-1:0] FirstZero;
  logic [LOGNUMWAYS-1:0] FirstZeroWay;
  logic [LOGNUMWAYS-1:0] VictimWayEnc;

  binencoder #(NUMWAYS) hitwayencoder(HitWay, HitWayEncoded);

  assign AllValid = &ValidWay;

  ///// Update replacement bits.
  // coverage off
  // Excluded from coverage b/c it is untestable without varying NUMWAYS.
  function integer log2 (integer value);
    int val;
    val = value;
    for (log2 = 0; val > 0; log2 = log2+1)
      val = val >> 1;
    return log2;
  endfunction // log2
  // coverage on

  // On a miss we need to ignore HitWay and derive the new replacement bits with the VictimWay.
  mux2 #(LOGNUMWAYS) WayMuxEnc(HitWayEncoded, VictimWayEnc, SetValid, Way);

  // bit duplication
  // expand HitWay as HitWay[3], {{2}{HitWay[2]}}, {{4}{HitWay[1]}, {{8{HitWay[0]}}, ...
  for(row = 0; row < LOGNUMWAYS; row++) begin
    localparam integer DuplicationFactor = 2**(LOGNUMWAYS-row-1);
    localparam StartIndex = NUMWAYS-2 - DuplicationFactor + 1;
    localparam EndIndex = NUMWAYS-2 - 2 * DuplicationFactor + 2;
    assign WayExpanded[StartIndex : EndIndex] = {{DuplicationFactor}{Way[row]}};
  end

  genvar               node;
  assign LRUUpdate[NUMWAYS-2] = '1;
  for(node = NUMWAYS-2; node >= NUMWAYS/2; node--) begin : enables
    localparam ctr = NUMWAYS - node - 1;
    localparam ctr_depth = log2(ctr);
    localparam lchild = node - ctr;
    localparam rchild = lchild - 1;
    localparam r = LOGNUMWAYS - ctr_depth;

    // the child node will be updated if its parent was updated and
    // the Way bit was the correct value.
    // The if statement is only there for coverage since LRUUpdate[root] is always 1.
    if (node == NUMWAYS-2) begin
      assign LRUUpdate[lchild] = ~Way[r];
      assign LRUUpdate[rchild] = Way[r];
    end else begin
      assign LRUUpdate[lchild] = LRUUpdate[node] & ~Way[r];
      assign LRUUpdate[rchild] = LRUUpdate[node] & Way[r];
    end
  end

  // The root node of the LRU tree will always be selected in LRUUpdate. No mux needed.
  assign NextLRU[NUMWAYS-2] = ~WayExpanded[NUMWAYS-2];
  if (NUMWAYS > 2) mux2 #(1) LRUMuxes[NUMWAYS-3:0](CurrLRU[NUMWAYS-3:0], ~WayExpanded[NUMWAYS-3:0], LRUUpdate[NUMWAYS-3:0], NextLRU[NUMWAYS-3:0]);

  // Compute next victim way.
  for(node = NUMWAYS-2; node >= NUMWAYS/2; node--) begin
    localparam t0 = 2*node - NUMWAYS;
    localparam t1 = t0 + 1;
    assign Intermediate[node] = CurrLRU[node] ? Intermediate[t0] : Intermediate[t1];
  end
  for(node = NUMWAYS/2-1; node >= 0; node--) begin
    localparam int0 = (NUMWAYS/2-1-node)*2;
    localparam int1 = int0 + 1;
    assign Intermediate[node] = CurrLRU[node] ? int1[LOGNUMWAYS-1:0] : int0[LOGNUMWAYS-1:0];
  end

  
  priorityonehot #(NUMWAYS) FirstZeroEncoder(~ValidWay, FirstZero);
  binencoder #(NUMWAYS) FirstZeroWayEncoder(FirstZero, FirstZeroWay);
  mux2 #(LOGNUMWAYS) VictimMux(FirstZeroWay, Intermediate[NUMWAYS-2], AllValid, VictimWayEnc);
  decoder #(LOGNUMWAYS) decoder (VictimWayEnc, VictimWay);

  // LRU storage must be reset for modelsim to run. However the reset value does not actually matter in practice.
  // This is a two port memory.
  // Every cycle must read from CacheSetData and each load/store must write the new LRU.
  always_ff @(posedge clk) begin
<<<<<<< HEAD
    if (reset | (InvalidateCache & ~FlushStage)) 
      for (int set = 0; set < NUMLINES; set++) LRUMemory[set] <= '0; // exclusion-tag: initialize
=======
    if (reset | (InvalidateCache & ~FlushStage)) for (int set = 0; set < NUMLINES; set++) LRUMemory[set] <= 0;
>>>>>>> e3971918
    if(CacheEn) begin
      if(LRUWriteEn)
        LRUMemory[PAdr] <= NextLRU;
      if(LRUWriteEn & (PAdr == CacheSetTag))
        CurrLRU <= #1 NextLRU;
      else 
        CurrLRU <= #1 LRUMemory[CacheSetTag];
    end
  end

endmodule

<|MERGE_RESOLUTION|>--- conflicted
+++ resolved
@@ -142,12 +142,8 @@
   // This is a two port memory.
   // Every cycle must read from CacheSetData and each load/store must write the new LRU.
   always_ff @(posedge clk) begin
-<<<<<<< HEAD
     if (reset | (InvalidateCache & ~FlushStage)) 
-      for (int set = 0; set < NUMLINES; set++) LRUMemory[set] <= '0; // exclusion-tag: initialize
-=======
-    if (reset | (InvalidateCache & ~FlushStage)) for (int set = 0; set < NUMLINES; set++) LRUMemory[set] <= 0;
->>>>>>> e3971918
+      for (int set = 0; set < NUMLINES; set++) LRUMemory[set] <= 0; // exclusion-tag: initialize
     if(CacheEn) begin
       if(LRUWriteEn)
         LRUMemory[PAdr] <= NextLRU;
