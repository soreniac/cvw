#  
# Makefile for synthesis
# Shreya Sanghai (ssanghai@hmc.edu) 2/28/2022
# Madeleine Masser-Frye (mmasserfrye@hmc.edu) 1/27/2023
NAME := synth

# defaults
export DESIGN ?= wallypipelinedcore
export FREQ ?= 10000
export CONFIG ?= rv64gc
export MOD ?= orig
# title to add a note in the synth's directory name
TITLE = 
# tsmc28, sky130, and sky90 presently supported
export TECH ?= tsmc28
# MAXCORES allows parallel compilation, which is faster but less CPU-efficient
# Avoid when doing sweeps of many optimization points in parallel
export MAXCORES ?= 1
# MAXOPT turns on flattening, boundary optimization, and retiming
# The output netlist is hard to interpret, but significantly better PPA
export MAXOPT ?= 0
export DRIVE ?= FLOP
<<<<<<< HEAD
export USESRAM ?= 1
=======
export USESRAM ?= 0
export USETOPO ?= 0
>>>>>>> e0d55937

time := $(shell date +%F-%H-%M)
hash := $(shell git rev-parse --short HEAD)
export OUTPUTDIR := runs/$(DESIGN)_$(CONFIG)_$(MOD)_$(TECH)nm_$(FREQ)_MHz_$(time)_$(TITLE)_$(hash)
export SAIFPOWER ?= 0

OLDCONFIGDIR ?= ${WALLY}/config
export CONFIGDIR ?= $(OUTPUTDIR)/config



default:
	@echo "  Basic synthesis procedure for Wally:"
	@echo "        Invoke with make synth"
	@echo "Use wallySynth.py to run a concurrent sweep "


DIRS32 = rv32e rv32gc rv32imc rv32i
DIRS64 = rv64i rv64gc
DIRS = $(DIRS32) $(DIRS64)

# k = 3 6 
# bpred:
# 	@$(foreach kval, $(k), rm -rf $(CONFIGDIR)/rv64gc_bpred_$(kval);)
# 	@$(foreach kval, $(k), cp -r $(CONFIGDIR)/rv64gc $(CONFIGDIR)/rv64gc_bpred_$(kval);)
# 	@$(foreach kval, $(k), sed -i 's/BPRED_SIZE.*/BPRED_SIZE $(kval)/g' $(CONFIGDIR)/rv64gc_bpred_$(kval)/wally-config.vh;)
# 	@$(foreach kval, $(k), make synth DESIGN=wallypipelinedcore CONFIG=rv64gc_bpred_$(kval) TECH=sky90 FREQ=500 MAXCORES=4 --jobs;)

configs: $(CONFIG)
$(CONFIG):
	@echo $(CONFIG)
	cp -r $(OLDCONFIGDIR)/shared/*.vh $(CONFIGDIR)
	cp -r $(OLDCONFIGDIR)/$(CONFIG)/* $(CONFIGDIR)

# adjust DTIM and IROM to reasonable values depending on config	
ifneq ($(filter $(CONFIG), $(DIRS32)),)
	sed -i "s/DTIM_RANGE.*/DTIM_RANGE	 34\'h01FF/g" $(CONFIGDIR)/wally-config.vh
	sed -i "s/IROM_RANGE.*/IROM_RANGE	 34\'h01FF/g" $(CONFIGDIR)/wally-config.vh
else ifneq ($(filter $(CONFIG), $(DIRS64)),)
	sed -i "s/DTIM_RANGE.*/DTIM_RANGE	 56\'h01FF/g" $(CONFIGDIR)/wally-config.vh
	sed -i "s/IROM_RANGE.*/IROM_RANGE	 56\'h01FF/g" $(CONFIGDIR)/wally-config.vh
else 
    $(info $(CONFIG) does not exist in $(DIRS32) or $(DIRS64))
    @echo "Config not in list, RAM_RANGE will be unmodified"
endif

# if USESRAM = 1, set that in the config file, otherwise reduce sizes
ifeq ($(USESRAM), 1)
	sed -i 's/USE_SRAM.*/USE_SRAM 1/g' $(CONFIGDIR)/wally-config.vh
else
	sed -i 's/WAYSIZEINBYTES.*/WAYSIZEINBYTES 512/g' $(CONFIGDIR)/wally-config.vh
	sed -i 's/NUMWAYS.*/NUMWAYS 1/g' $(CONFIGDIR)/wally-config.vh
	sed -i 's/BPRED_SIZE.*/BPRED_SIZE 5/g' $(CONFIGDIR)/wally-config.vh
ifneq ($(filter $(CONFIG), $(DIRS32)),)
	sed -i "s/BOOTROM_RANGE.*/BOOTROM_RANGE	 34\'h01FF/g" $(CONFIGDIR)/wally-config.vh
	sed -i "s/UNCORE_RAM_RANGE.*/UNCORE_RAM_RANGE	 34\'h01FF/g" $(CONFIGDIR)/wally-config.vh
else ifneq ($(filter $(CONFIG), $(DIRS64)),)
	sed -i "s/BOOTROM_RANGE.*/BOOTROM_RANGE	 56\'h01FF/g" $(CONFIGDIR)/wally-config.vh
	sed -i "s/UNCORE_RAM_RANGE.*/UNCORE_RAM_RANGE	 56\'h01FF/g" $(CONFIGDIR)/wally-config.vh
endif
endif
	
# adjust config if synthesizing with any modifications
# This code is subtle with ifneq.  It successively turns off a larger
# set of features in order of cycle time limiting.
# When mod = orig, all features are ON
# When mod = PMP0, the number of PMP entries is set to 0
# when mod = noPriv, the privileged unit and PMP are disabled
# when mod = noFPU, the FPU, privileged unit, and PMP are disabled
# when mod = noMulDiv, the MDU, FPU, privileged unit, and PMP are disabled.

ifneq ($(MOD), orig)
	# PMP 0
	sed -i 's/PMP_ENTRIES \(64\|16\|0\)/PMP_ENTRIES 0/' $(CONFIGDIR)/wally-config.vh
ifneq ($(MOD), PMP0)
	# no priv
	sed -i 's/ZICSR_SUPPORTED *1/ZICSR_SUPPORTED 0/' $(CONFIGDIR)/wally-config.vh
ifneq ($(MOD), noPriv)
	# turn off FPU 
	sed -i 's/1 *<< *3/0 << 3/' $(CONFIGDIR)/wally-config.vh
	sed -i 's/1 *<< *5/0 << 5/' $(CONFIGDIR)/wally-config.vh
ifneq ($(MOD), noFPU)
	# no muldiv
	sed -i 's/1 *<< *12/0 << 12/' $(CONFIGDIR)/wally-config.vh
endif
endif
endif
endif

ifeq ($(SAIFPOWER), 1)
	cp -f ../sim/power.saif .
endif


mkdirecs:
	@echo "DC Synthesis"
	@mkdir -p $(OUTPUTDIR)
	@mkdir -p $(OUTPUTDIR)/hdl
	@mkdir -p $(OUTPUTDIR)/config
	@mkdir -p $(OUTPUTDIR)/reports
	@mkdir -p $(OUTPUTDIR)/mapped
	@mkdir -p $(OUTPUTDIR)/unmapped


synth: mkdirecs configs rundc clean

rundc:
	dc_shell-xg-t -64bit -f scripts/$(NAME).tcl | tee $(OUTPUTDIR)/$(NAME).out
	
	
clean:
	rm -rf $(OUTPUTDIR)/hdl
	rm -rf $(OUTPUTDIR)/WORK
	rm -rf $(OUTPUTDIR)/alib-52
	rm -f default.svf
	rm -f command.log
	rm -f filenames*.log
	rm -f power.saif
	rm -f Synopsys_stack_trace_*.txt
	rm -f crte_*.txt<|MERGE_RESOLUTION|>--- conflicted
+++ resolved
@@ -20,12 +20,8 @@
 # The output netlist is hard to interpret, but significantly better PPA
 export MAXOPT ?= 0
 export DRIVE ?= FLOP
-<<<<<<< HEAD
-export USESRAM ?= 1
-=======
 export USESRAM ?= 0
 export USETOPO ?= 0
->>>>>>> e0d55937
 
 time := $(shell date +%F-%H-%M)
 hash := $(shell git rev-parse --short HEAD)
